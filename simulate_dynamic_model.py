# This script is the same as "optimize_dynamic_model.py" but with references to nested and
# related parallel computing functions removed to minimize the requirements for running a single model

<<<<<<< HEAD
import click
import datetime
import h5py
import sys
import numpy as np
import matplotlib.pyplot as plt
from sklearn.metrics.pairwise import cosine_similarity
from collections.abc import Iterable
from copy import deepcopy
from scipy.integrate import solve_ivp
from distutils.util import strtobool
import os, time

import warnings
warnings.filterwarnings("ignore")


def recursive_append_binary_input_patterns(n, index=None, input_pattern_list=None):
    """
    Recursively copy and extend all patterns in the current pattern list to include all binary combinations of length n.
    :param n: int
    :param index: int
    :param input_pattern_list: list of lists of int
    :return: list of lists
    """
    if input_pattern_list is None:
        input_pattern_list = []
        index = 0
        # If the current list of patterns is empty, generate the first two patterns with length 1
        input_pattern_list.append([0])
        input_pattern_list.append([1])
    else:
        # Otherwise, duplicate all previous input patterns of length column - 1, and append either 0 or 1
        prev_num_patterns = len(input_pattern_list)
        for i in range(prev_num_patterns):
            pattern0 = input_pattern_list[i]
            pattern1 = list(pattern0)
            # This modifies pattern0, which is already contained in the input_pattern_list
            pattern0.append(0)
            pattern1.append(1)
            # This modifies pattern1, which needs to be appended to the input_pattern_list
            input_pattern_list.append(pattern1)
    if index >= n - 1:
        return input_pattern_list
    else:
        return recursive_append_binary_input_patterns(n, index + 1, input_pattern_list)


def get_binary_input_patterns(n, sort=True, plot=False):
    """
    Return a 2D numpy array with 2 ** n rows and n columns containing all possible patterns (rows) comprised of n units
    (columns) that can either be on (0) or off (1).
    :param n: int; number of units
    :param sort: bool; whether to sort input patterns by the summed activity of the inputs
    :param plot: bool; whether to plot
    :return: 2d array
    """
    input_pattern_list = recursive_append_binary_input_patterns(n)
    input_pattern_array = np.array(input_pattern_list)
    if sort:
        summed_input_activities = np.sum(input_pattern_array, axis=1)
        sorted_indexes = np.argsort(summed_input_activities)
        input_pattern_array = input_pattern_array[sorted_indexes]
        summed_input_activities = summed_input_activities[sorted_indexes]
    if plot:
        fig = plt.figure(figsize=(7, 5))
        ax1 = plt.subplot2grid((1, 6), (0, 0), colspan=5, rowspan=1)
        ax1.imshow(input_pattern_array, cmap='binary', aspect='auto')
        ax1.set_title('Input unit activity')
        ax1.set_xlabel('Input unit ID')
        ax1.set_ylabel('Input pattern ID')
        ax2 = plt.subplot2grid((1, 6), (0, 5), colspan=1, rowspan=1)
        ax2.imshow(np.atleast_2d(summed_input_activities).T, cmap='binary', aspect='auto')
        ax2.yaxis.set_label_position("right")
        ax2.set_ylabel('Summed unit activity', rotation=-90., labelpad=30)
        ax2.set_xticks([])
        ax2.set_yticks([])
        fig.tight_layout(w_pad=4.)
        fig.show()

    return input_pattern_array


def act_funct_args(population, activation_function_dict):
    """
    Gets custom parameters for the given activation function if they are provided
    :param population: string
    :param activation_function_dict: dictionary
    :return: dictionary
    """
    if 'Arguments' in activation_function_dict[population]:
        this_kwargs = activation_function_dict[population]['Arguments']
    else:
        this_kwargs = {}
    return this_kwargs


def identity_activation(x):
    return x


def piecewise_linear_activation(weighted_input, peak_output=3., peak_input=7., threshold=0.):
    """
    Output is zero below a threshold, then increases linearly for inputs up to the specified maximum values for inputs
    and output.
    :param weighted_input: array of float
    :param peak_output: float
    :param peak_input: float
    :param threshold: float
    :return: array of float
    """

    slope = peak_output / (peak_input - threshold)

    input_above_threshold = np.maximum(0., weighted_input-threshold)
    output = slope * np.minimum(input_above_threshold, peak_input-threshold)

    return output


def get_callable_from_str(func_name):
    """
    Look for a callable function with the specified name in the global namespace.
    :param func_name: str
    :return: callable
    """
    if func_name in globals():
        func = globals()[func_name]
    elif hasattr(sys.modules[__name__], func_name):
        func = getattr(sys.modules[__name__], func_name)
    else:
        raise RuntimeError('get_callable_from_str: %s not found' % func_name)
    if callable(func):
        return func
    else:
        raise RuntimeError('get_callable_from_str: %s not found' % func_name)


def get_d_syn_current_dt_array(syn_current, pre_activity, weights, synapse_tau, synapse_scalar):
    """
    Compute the rates of change of all synapses from all the units in a single presynaptic population to all the
    units in a single postsynaptic population. Initial currents are provided as a 2D matrix. Initial presynaptic
    activity is provided as a 1D array. Weights are provided as a 2D matrix.
    :param syn_current: array of float (number of presynaptic units, number of postsynaptic units)
    :param pre_activity: array of float (number of presynaptic units)
    :param weights: array of float (number of presynaptic units, number of postsynaptic units)
    :param synapse_tau: float (seconds)
    :param synapse_scalar: float
    :return: array of float (number of presynaptic units, number of postsynaptic units)
    """
    # repeat the array of presynaptic activities along columns to match the shape of the weights and currents
    d_syn_current_dt_array = \
        -syn_current / synapse_tau + weights * pre_activity[:, None] * synapse_scalar
    return d_syn_current_dt_array


def get_d_cell_voltage_dt_array(cell_voltage, net_current, cell_tau, input_resistance=1.):
    """
    Computes the rates of change of cellular voltage in all units of a single population. Initial cell voltages are
    provided as a 1D array. The summed initial synaptic currents are provided as a 1D array.
    :param cell_voltage: array of float (num units in population)
    :param net_current: array of float (num units in population)
    :param cell_tau: float (seconds)
    :param input_resistance: float
    :return: array of float (num units in population)
    """
    d_cell_voltage_dt_array = (-cell_voltage + input_resistance * net_current) / cell_tau
    return d_cell_voltage_dt_array


def get_d_conductance_dt_array(channel_conductance, pre_activity, rise_tau, decay_tau):
    d_conductance_dt_array = -channel_conductance / decay_tau + \
                             np.maximum(0., pre_activity[:, None] - channel_conductance) / rise_tau
    return d_conductance_dt_array


def get_net_current(weights, channel_conductances, cell_voltage, reversal_potential):
    net_current_array = ((weights * channel_conductances) * (reversal_potential - cell_voltage))
    net_current_array = np.sum(net_current_array, axis=0)
    return net_current_array


def get_d_network_intermediates_dt_dicts(num_units_dict, synapse_tau_dict, cell_tau_dict, weight_dict,
                                         weight_config_dict, synaptic_reversal_dict, channel_conductance_dict,
                                         cell_voltage_dict, network_activity_dict):
    """
    Computes rates of change of all synaptic currents and all cell voltages for all populations in a network.
    :param num_units_dict: dict: {'population': int (number of units in this population)}
    :param synapse_tau_dict: nested dict:
        {'postsynaptic population label':
            {'presynaptic population label':
                float (seconds)
            }
        }
    :param cell_tau_dict:
        {'population label':
            float (seconds)
        }
    :param weight_dict: nested dict:
        {'postsynaptic population label':
            {'presynaptic population label':
                2d array of float (number of presynaptic units, number of postsynaptic units)
            }
        }
    :param weight_config_dict: nested dict:
        {'postsynaptic population label':
            {'resynaptic population label':
                {'distribution: string
    :param syn_current_dict:
        {'post population label':
            {'pre population label':
                2d array of float (number of presynaptic units, number of postsynaptic units)
            }
        }
    :param cell_voltage_dict:
        {'population label':
            1d array of float (number of units)
        }
    :param network_activity_dict:
        {'population label':
            1d array of float (number of units)
        }
    :return: tuple of dict: (d_syn_current_dt_dict, d_cell_voltage_dt_dict)
    """
    d_syn_current_dt_dict = {}
    d_cell_voltage_dt_dict = {}
    d_conductance_dt_dict = {}

    for post_population in weight_dict:  # get the change in synaptic currents for every connection
        d_conductance_dt_dict[post_population] = {}
        this_cell_tau = cell_tau_dict[post_population]
        this_net_current = np.zeros_like(network_activity_dict[post_population])
        this_cell_voltage = cell_voltage_dict[post_population]
        for pre_population in weight_dict[post_population]:

            this_decay_tau = synapse_tau_dict[post_population][pre_population]['decay']
            this_rise_tau = synapse_tau_dict[post_population][pre_population]['rise']

            this_channel_conductance = channel_conductance_dict[post_population][pre_population]

            this_pre_activity = network_activity_dict[pre_population]
            d_conductance_dt_dict[post_population][pre_population] = \
                get_d_conductance_dt_array(this_channel_conductance, this_pre_activity, this_rise_tau, this_decay_tau)

            this_weights = weight_dict[post_population][pre_population]

            this_connection_type = weight_config_dict[post_population][pre_population]['connection_type']
            this_reversal_potential = synaptic_reversal_dict[this_connection_type]

            # TODO(done): np.sum should be inside get_net_current
            this_net_current += get_net_current(this_weights, channel_conductance_dict[post_population][pre_population],
                                                       this_cell_voltage, this_reversal_potential)
            #this_net_current += np.sum(syn_current_dict[post_population][pre_population], axis=0)
        d_cell_voltage_dt_dict[post_population] = \
            get_d_cell_voltage_dt_array(this_cell_voltage, this_net_current, this_cell_tau)

    return d_conductance_dt_dict, d_cell_voltage_dt_dict


def nested_dicts_to_flat_state_list(channel_conductance_dict, cell_voltage_dict):
    """
    Given nested dictionaries of synaptic currents and cell_voltages, return a flat list of state variables.
    Also return a legend that can be used to re-construct the original nested dictionaries. This is in the form
    of a nested dictionary of indexes into the flat list.
    :param cell_voltage_dict: dict of voltages by population; {pop_name: 1d array of float}
    :param syn_current_dict: dict of synaptic currents by projection; {post_pop_name: {pre_pop_name: 2d array of float}}
    :return: tuple; (list of float, nested dict: tuple of int indexes)
    """
    legend = dict()
    state_list = []
    legend['cell_voltage'] = dict()
    start = 0
    legend['channel_conductance'] = dict()
    for post_population in sorted(list(channel_conductance_dict.keys())):
        legend['channel_conductance'][post_population] = {}
        for pre_population in sorted(list(channel_conductance_dict[post_population].keys())):
            state_list.extend(np.ravel(channel_conductance_dict[post_population][pre_population]))
            end = len(state_list)
            legend['channel_conductance'][post_population][pre_population] = (start, end)
            start = end

    for population in sorted(list(cell_voltage_dict.keys())):
        state_list.extend(cell_voltage_dict[population])
        end = len(state_list)
        legend['cell_voltage'][population] = (start, end)
        start = end
    return state_list, legend


def flat_state_list_to_nested_dicts(state_list, legend, num_units_dict):
    """
    Given a flat list of state variables, use the provided legend to construct nested dictionaries of synaptic currents
    and cell_voltages. The legend is in the form of a nested dictionary of indexes into the flat list.
    :param state_list: list of float
    :param legend: nested dict: tuple of of int indexes
    :param num_units_dict: dict of int
    :return: tuple; nested dicts of states by population
    """
    channel_conductance_dict = dict()
    cell_voltage_dict = dict()

    for post_population in sorted(list(legend['channel_conductance'].keys())):
        channel_conductance_dict[post_population] = {}
        for pre_population in sorted(list(legend['channel_conductance'][post_population].keys())):
            start = legend['channel_conductance'][post_population][pre_population][0]
            end = legend['channel_conductance'][post_population][pre_population][1]
            this_state_array = np.array(state_list[start:end]).reshape(
                (num_units_dict[pre_population], num_units_dict[post_population]))
            channel_conductance_dict[post_population][pre_population] = this_state_array

    for population in sorted(list(legend['cell_voltage'].keys())):
        start = legend['cell_voltage'][population][0]
        end = legend['cell_voltage'][population][1]
        cell_voltage_dict[population] = np.array(state_list[start:end])



    return channel_conductance_dict, cell_voltage_dict


def simulate_network_dynamics(t, state_list, legend, input_pattern, num_units_dict, synapse_tau_dict, cell_tau_dict,
                              weight_dict, weight_config_dict,  activation_function_dict, synaptic_reversal_dict):

    """
    Called by scipy.integrate.solve_ivp to compute the rates of change of all network state variables given a flat list
    of initial state values and a pattern of activity in a population of inputs.
    :param synaptic_reversal_dict:
    :param t: float; time point (seconds)
    :param state_list: list of float; flat list of intermediate network variables (synaptic currents and cell voltages)
    :param legend: nested dict: tuple of of int indexes
    :param input_pattern: array of float (num units in Input population)
    :param num_units_dict: dict: {'population': int (number of units in this population)}
    :param synapse_tau_dict: nested dict:
        {'postsynaptic population label':
            {'presynaptic population label':
                float (seconds)
            }
        }
    :param cell_tau_dict:
        {'population label':
            float (seconds)
        }
    :param weight_dict: nested dict:
        {'postsynaptic population label':
            {'presynaptic population label':
                2d array of float (number of presynaptic units, number of postsynaptic units)
            }
        }
    :param activation_function_dict: dict:
        {'population': callable (function to call to convert weighted input to output activity for this population)}
        }
    :return: list of float; (time derivatives of states variables)
    """

    channel_conductance_dict, cell_voltage_dict = flat_state_list_to_nested_dicts(state_list, legend, num_units_dict)

    network_activity_dict = {}
    network_activity_dict['Input'] = np.copy(input_pattern)



    for population in cell_voltage_dict:

        this_activation_function = get_callable_from_str(activation_function_dict[population]['Name'])
        # TODO(done): may want to have a helper function parse this dictionary
        this_kwargs = act_funct_args(population, activation_function_dict)

        network_activity_dict[population] = this_activation_function(cell_voltage_dict[population],
                                                                     **this_kwargs)

    d_conductance_dt_dict, d_cell_voltage_dt_dict = \
        get_d_network_intermediates_dt_dicts(num_units_dict, synapse_tau_dict, cell_tau_dict, weight_dict,
                                             weight_config_dict, synaptic_reversal_dict, channel_conductance_dict,
                                             cell_voltage_dict, network_activity_dict)

    d_state_dt_list, legend = nested_dicts_to_flat_state_list(d_conductance_dt_dict, d_cell_voltage_dt_dict)

    return d_state_dt_list



def state_dynamics_to_nested_dicts(state_dynamics, legend, input_pattern, num_units_dict, activation_function_dict,
                                   weight_dict, cell_voltage_dict, weight_config_dict, synaptic_reversal_dict):
    """
    The output of scipy.integrate.solve_ivp is a 2D array containing the values of all network state variables (rows)
    over time (columns). This function uses the provided legend to construct nested dictionaries of network
    intermediates and cell activities. The legend is in the form of a nested dictionary of indexes into the rows of the
    state matrix.
    :param state_dynamics: 2d array of float (num state variables, num time points)
    :param legend: nested dict of int indexes
    :param input_pattern: array of float (num units in Input population)
    :param num_units_dict: dict: {'population': int (number of units in this population)}
    :param activation_function_dict: dict:
        {'population': callable (function to call to convert weighted input to output activity for this population)}
        }
    :return: tuple of nested dict
    """
    len_t = state_dynamics.shape[1]

    #syn_current_dynamics_dict = {}
    net_current_dynamics_dict = {}
    cell_voltage_dynamics_dict = {}
    network_activity_dynamics_dict = {}
    channel_conductance_dynamics_dict = {}

    # fancy way to copy static input pattern across additional dimension of time
    network_activity_dynamics_dict['Input'] = np.broadcast_to(input_pattern[..., None], input_pattern.shape + (len_t,))

    for post_population in legend['channel_conductance']:
        channel_conductance_dynamics_dict[post_population] = {}
        net_current_dynamics_dict[post_population] = np.zeros((num_units_dict[post_population], len_t))
        cell_voltage_dynamics_dict[post_population] = np.empty((num_units_dict[post_population], len_t))
        network_activity_dynamics_dict[post_population] = np.empty((num_units_dict[post_population], len_t))
        for pre_population in legend['channel_conductance'][post_population]:
            channel_conductance_dynamics_dict[post_population][pre_population] = \
                np.empty((num_units_dict[pre_population], num_units_dict[post_population], len_t))

    for i in range(len_t):
        channel_conductance_dict, cell_voltage_dict = \
            flat_state_list_to_nested_dicts(state_dynamics[:,i], legend, num_units_dict)
        for post_population in channel_conductance_dict:
            for pre_population in channel_conductance_dict[post_population]:
                channel_conductance_dynamics_dict[post_population][pre_population][:,:,i] = \
                    channel_conductance_dict[post_population][pre_population]
                this_weights = weight_dict[post_population][pre_population]
                this_cell_voltage = cell_voltage_dict[post_population]
                this_connection_type = weight_config_dict[post_population][pre_population]['connection_type']
                this_reversal_potential = synaptic_reversal_dict[this_connection_type]

                # TODO: np.sum should happen inside get_net_current
                net_current_dynamics_dict[post_population][:,i] += \
                    np.sum(get_net_current(this_weights, channel_conductance_dict[post_population][pre_population],
                                           this_cell_voltage, this_reversal_potential), axis=0)
        for population in cell_voltage_dict:
            cell_voltage_dynamics_dict[population][:,i] = cell_voltage_dict[population]
            this_activation_function = get_callable_from_str(activation_function_dict[population]['Name'])
            this_kwargs = act_funct_args(population, activation_function_dict)
            network_activity_dynamics_dict[population][:,i] = \
                this_activation_function(cell_voltage_dict[population], **this_kwargs)

    return channel_conductance_dynamics_dict, net_current_dynamics_dict, cell_voltage_dynamics_dict, \
           network_activity_dynamics_dict


def compute_network_activity_dynamics(t, input_pattern, num_units_dict, synapse_tau_dict, cell_tau_dict, weight_dict,
                                      weight_config_dict,
                                      activation_function_dict, synaptic_reversal_dict):
    """
    Use scipy.integrate.solve_ivp to calculate network intermediates and activites over time, in response to a single,
    static input pattern.
    :param t: array of float
    :param input_pattern: array of float (num units in Input population)
    :param num_units_dict: dict: {'population': int (number of units in each population)}
    :param synapse_tau_dict: dict of dicts:
        {'postsynaptic population label':
            {'presynaptic population label': float (synaptic time constant for each connection)}}
    :param cell_tau_dict: dict: {'population label': float (voltage time constant for each population)}
    :param weight_dict: nested dict:
        {'postsynaptic population label':
            {'presynaptic population label': 2d array of float
                (number of presynaptic units, number of postsynaptic units)
            }
        }
    :param activation_function_dict: dict:
        {'population': callable (function to call to convert weighted input to output activity for this population)}
        }
    :param synaptic_reversal_dict:
    :return: tuple of nested dict
    """

    # Initialize nested dictionaries to contain network intermediates for one time step
    # in response to one input pattern
    cell_voltage_dict = {}
    network_activity_dict = {}
    channel_conductance_dict = {}

    network_activity_dict['Input'] = np.copy(input_pattern)

    for post_population in weight_dict:
        channel_conductance_dict[post_population] = {}
        for pre_population in weight_dict[post_population]:
            channel_conductance_dict[post_population][pre_population] = np.zeros(
                (num_units_dict[pre_population], num_units_dict[post_population]))

        cell_voltage_dict[post_population] = np.zeros(num_units_dict[post_population])
        network_activity_dict[post_population] = np.zeros(num_units_dict[post_population])

    initial_state_list, legend = nested_dicts_to_flat_state_list(channel_conductance_dict, cell_voltage_dict)

    sol = solve_ivp(simulate_network_dynamics, t_span=(t[0], t[-1]), y0=initial_state_list, t_eval=t,
                    args=(legend, input_pattern, num_units_dict, synapse_tau_dict, cell_tau_dict,
                          weight_dict, weight_config_dict, activation_function_dict, synaptic_reversal_dict))

    channel_conductance_dynamics_dict, net_current_dynamics_dict, cell_voltage_dynamics_dict, \
    network_activity_dynamics_dict = state_dynamics_to_nested_dicts(sol.y, legend, input_pattern, num_units_dict,
                                                                    activation_function_dict, weight_dict,
                                                                    cell_voltage_dict, weight_config_dict,
                                                                    synaptic_reversal_dict)

    return channel_conductance_dynamics_dict, net_current_dynamics_dict, cell_voltage_dynamics_dict, \
        network_activity_dynamics_dict

def get_network_dynamics_dicts(t, input_patterns, num_units_dict, synapse_tau_dict, cell_tau_dict, weight_dict,
                               weight_config_dict,
                               activation_function_dict, synaptic_reversal_dict):
    """
    Use scipy.integrate.solve_ivp to calculate network intermediates and activites over time, in response to a set of
    input patterns.
    static input pattern.
    :param t: array of float
    :param input_patterns: 2D array of float (num input patterns, num units in Input population)
    :param num_units_dict: dict: {'population': int (number of units in each population)}
    :param synapse_tau_dict: dict of dicts:
        {'postsynaptic population label':
            {'presynaptic population label': float (synaptic time constant for each connection)}}
    :param cell_tau_dict: dict: {'population label': float (voltage time constant for each population)}
    :param weight_dict: nested dict:
        {'postsynaptic population label':
            {'presynaptic population label': 2d array of float
                (number of presynaptic units, number of postsynaptic units)
            }
        }
    :param activation_function_dict: dict:
        {'population': callable (function to call to convert weighted input to output activity for this population)}
        }
    :param synaptic_reversal_dict:
    :return: tuple of nested dict
    """

    # Initialize nested dictionaries to contain network intermediates in response to a set of input patterns across
    # all time steps
    channel_conductance_dynamics_dict = {}
    net_current_dynamics_dict = {}
    cell_voltage_dynamics_dict = {}
    network_activity_dynamics_dict = {}

    for population in num_units_dict:
        network_activity_dynamics_dict[population] = np.empty((len(input_patterns), num_units_dict[population], len(t)))

    for post_population in weight_dict:
        channel_conductance_dynamics_dict[post_population] = {}
        for pre_population in weight_dict[post_population]:
            channel_conductance_dynamics_dict[post_population][pre_population] = \
                np.empty((len(input_patterns), num_units_dict[pre_population], num_units_dict[post_population], len(t)))

        net_current_dynamics_dict[post_population] = \
            np.empty((len(input_patterns), num_units_dict[post_population], len(t)))


        cell_voltage_dynamics_dict[post_population] = \
            np.empty((len(input_patterns), num_units_dict[post_population], len(t)))

    for pattern_index in range(len(input_patterns)):
        this_input_pattern = input_patterns[pattern_index]
        this_channel_conductance_dynamics_dict, this_net_current_dynamics_dict, this_cell_voltage_dynamics_dict, \
        this_network_activity_dynamics_dict = \
            compute_network_activity_dynamics(t, this_input_pattern, num_units_dict, synapse_tau_dict, cell_tau_dict,
                                              weight_dict, weight_config_dict, activation_function_dict,
                                              synaptic_reversal_dict)

        for population in this_network_activity_dynamics_dict:
            network_activity_dynamics_dict[population][pattern_index, :, :] = \
                this_network_activity_dynamics_dict[population]

        for post_population in this_channel_conductance_dynamics_dict:
            for pre_population in this_channel_conductance_dynamics_dict[post_population]:
                channel_conductance_dynamics_dict[post_population][pre_population][pattern_index, :, :, :] = \
                    this_channel_conductance_dynamics_dict[post_population][pre_population]
            net_current_dynamics_dict[post_population][pattern_index, :, :] = \
                this_net_current_dynamics_dict[post_population]
            cell_voltage_dynamics_dict[post_population][pattern_index, :, :] = \
                this_cell_voltage_dynamics_dict[post_population]

    return channel_conductance_dynamics_dict, net_current_dynamics_dict, cell_voltage_dynamics_dict, \
           network_activity_dynamics_dict

def plain_Hebb(weights, post_activity, pre_activity, learning_rate):
    delta_weights = learning_rate * np.outer(pre_activity, post_activity)
    weights = weights + delta_weights
    return weights

def Hebb_weight_norm(weights, post_activity, pre_activity, learning_rate):
    delta_weights = learning_rate * np.outer(pre_activity, post_activity)
    weight_scale = np.sum(weights, axis=0)
    weights = weights + delta_weights
    weights = weights / np.sum(weights, axis=0) * weight_scale
    return weights
def test_network(t, input_patterns, num_units_dict, synapse_tau_dict, cell_tau_dict, weight_dict,
                               weight_config_dict,
                               activation_function_dict, synaptic_reversal_dict, time_point):
    """
    Use scipy.integrate.solve_ivp to calculate network intermediates and activites over time, in response to a set of
    input patterns.
    static input pattern.
    :param t: array of float
    :param input_patterns: 2D array of float (num input patterns, num units in Input population)
    :param num_units_dict: dict: {'population': int (number of units in each population)}
    :param synapse_tau_dict: dict of dicts:
        {'postsynaptic population label':
            {'presynaptic population label': float (synaptic time constant for each connection)}}
    :param cell_tau_dict: dict: {'population label': float (voltage time constant for each population)}
    :param weight_dict: nested dict:
        {'postsynaptic population label':
            {'presynaptic population label': 2d array of float
                (number of presynaptic units, number of postsynaptic units)
            }
        }
    :param activation_function_dict: dict:
        {'population': callable (function to call to convert weighted input to output activity for this population)}
        }
    :param synaptic_reversal_dict:
    :param time_point: tuple of float
    :return: tuple of nested dict
    """

    # Initialize nested dictionaries to contain network intermediates in response to a set of input patterns across
    # all time steps
    channel_conductance_dynamics_dict = {}
    net_current_dynamics_dict = {}
    cell_voltage_dynamics_dict = {}
    network_activity_dynamics_dict = {}
    mean_network_activity_dict = {}

    for population in num_units_dict:
        network_activity_dynamics_dict[population] = np.empty((len(input_patterns), num_units_dict[population], len(t)))
        mean_network_activity_dict[population] = np.empty((len(input_patterns), num_units_dict[population]))

    for post_population in weight_dict:
        channel_conductance_dynamics_dict[post_population] = {}
        for pre_population in weight_dict[post_population]:
            channel_conductance_dynamics_dict[post_population][pre_population] = \
                np.empty((len(input_patterns), num_units_dict[pre_population], num_units_dict[post_population], len(t)))

        net_current_dynamics_dict[post_population] = \
            np.empty((len(input_patterns), num_units_dict[post_population], len(t)))


        cell_voltage_dynamics_dict[post_population] = \
            np.empty((len(input_patterns), num_units_dict[post_population], len(t)))

    for pattern_index in range(len(input_patterns)):
        this_input_pattern = input_patterns[pattern_index]
        this_channel_conductance_dynamics_dict, this_net_current_dynamics_dict, this_cell_voltage_dynamics_dict, \
        this_network_activity_dynamics_dict = \
            compute_network_activity_dynamics(t, this_input_pattern, num_units_dict, synapse_tau_dict, cell_tau_dict,
                                              weight_dict, weight_config_dict, activation_function_dict,
                                              synaptic_reversal_dict)
        this_mean_network_activity_dict = slice_network_activity_dynamics_single_input_pattern_dict(
            this_network_activity_dynamics_dict, t, time_point)

        for population in this_network_activity_dynamics_dict:
            network_activity_dynamics_dict[population][pattern_index, :, :] = \
                this_network_activity_dynamics_dict[population]
            mean_network_activity_dict[population][pattern_index, :] = this_mean_network_activity_dict[population]

        for post_population in this_channel_conductance_dynamics_dict:
            for pre_population in this_channel_conductance_dynamics_dict[post_population]:
                channel_conductance_dynamics_dict[post_population][pre_population][pattern_index, :, :, :] = \
                    this_channel_conductance_dynamics_dict[post_population][pre_population]
            net_current_dynamics_dict[post_population][pattern_index, :, :] = \
                this_net_current_dynamics_dict[post_population]
            cell_voltage_dynamics_dict[post_population][pattern_index, :, :] = \
                this_cell_voltage_dynamics_dict[post_population]

    return channel_conductance_dynamics_dict, net_current_dynamics_dict, cell_voltage_dynamics_dict, \
           network_activity_dynamics_dict, mean_network_activity_dict

def train_network(t, input_patterns, num_units_dict, synapse_tau_dict, cell_tau_dict, weight_dict,
                               weight_config_dict,
                               activation_function_dict, synaptic_reversal_dict, time_point, train_epochs, train_seed):
    """
    Use scipy.integrate.solve_ivp to calculate network intermediates and activites over time, in response to a set of
    input patterns.
    static input pattern.
    :param t: array of float
    :param input_patterns: 2D array of float (num input patterns, num units in Input population)
    :param num_units_dict: dict: {'population': int (number of units in each population)}
    :param synapse_tau_dict: dict of dicts:
        {'postsynaptic population label':
            {'presynaptic population label': float (synaptic time constant for each connection)}}
    :param cell_tau_dict: dict: {'population label': float (voltage time constant for each population)}
    :param weight_dict: nested dict:
        {'postsynaptic population label':
            {'presynaptic population label': 2d array of float
                (number of presynaptic units, number of postsynaptic units)
            }
        }
    :param activation_function_dict: dict:
        {'population': callable (function to call to convert weighted input to output activity for this population)}
        }
    :param synaptic_reversal_dict:
    :param time_point: tuple of float
    :param train_epochs: int (number of times to repeat input patterns)
    :param train_seed: int
    :return: tuple of nested dict
    """

    # Initialize nested dictionaries to contain network intermediates in response to a set of input patterns across
    # all time steps
    channel_conductance_dynamics_dict = {}
    net_current_dynamics_dict = {}
    cell_voltage_dynamics_dict = {}
    network_activity_dynamics_dict = {}
    mean_network_activity_dict = {}
    weight_history_dict = {}
    train_steps = len(input_patterns) * train_epochs

    for population in num_units_dict:
        network_activity_dynamics_dict[population] = np.empty((train_steps, num_units_dict[population], len(t)))
        mean_network_activity_dict[population] = np.empty((train_steps, num_units_dict[population]))

    for post_population in weight_dict:
        channel_conductance_dynamics_dict[post_population] = {}
        weight_history_dict[post_population] = {}
        for pre_population in weight_dict[post_population]:
            channel_conductance_dynamics_dict[post_population][pre_population] = \
                np.empty((train_steps, num_units_dict[pre_population], num_units_dict[post_population], len(t)))
            weight_history_dict[post_population][pre_population] = \
                np.empty((train_steps, num_units_dict[pre_population], num_units_dict[post_population]))

        net_current_dynamics_dict[post_population] = \
            np.empty((train_steps, num_units_dict[post_population], len(t)))


        cell_voltage_dynamics_dict[post_population] = \
            np.empty((train_steps, num_units_dict[post_population], len(t)))

    local_random = np.random.RandomState()
    local_random.seed(train_seed)
    train_step = 0

    for epoch in range(train_epochs):
        pattern_indexes = np.arange(len(input_patterns))
        local_random.shuffle(pattern_indexes)
        for pattern_index in pattern_indexes:
            this_input_pattern = input_patterns[pattern_index]
            this_channel_conductance_dynamics_dict, this_net_current_dynamics_dict, this_cell_voltage_dynamics_dict, \
            this_network_activity_dynamics_dict = \
                compute_network_activity_dynamics(t, this_input_pattern, num_units_dict, synapse_tau_dict, cell_tau_dict,
                                                  weight_dict, weight_config_dict, activation_function_dict,
                                                  synaptic_reversal_dict)
            this_mean_network_activity_dict = slice_network_activity_dynamics_single_input_pattern_dict(
                this_network_activity_dynamics_dict, t, time_point)

            for population in this_network_activity_dynamics_dict:
                network_activity_dynamics_dict[population][train_step, :, :] = \
                    this_network_activity_dynamics_dict[population]
                mean_network_activity_dict[population][train_step, :] = this_mean_network_activity_dict[population]

            for post_population in this_channel_conductance_dynamics_dict:
                for pre_population in this_channel_conductance_dynamics_dict[post_population]:
                    channel_conductance_dynamics_dict[post_population][pre_population][train_step, :, :, :] = \
                        this_channel_conductance_dynamics_dict[post_population][pre_population]
                net_current_dynamics_dict[post_population][train_step, :, :] = \
                    this_net_current_dynamics_dict[post_population]
                cell_voltage_dynamics_dict[post_population][train_step, :, :] = \
                    this_cell_voltage_dynamics_dict[post_population]

            for post_population in weight_config_dict:
                for pre_population in weight_config_dict[post_population]:
                    if 'learning_rule' in weight_config_dict[post_population][pre_population]:
                        learning_rule = weight_config_dict[post_population][pre_population]['learning_rule']
                        learning_rule_params = weight_config_dict[post_population][pre_population]['learning_rule_params']
                        if learning_rule=='plain_Hebb':
                            weight_dict[post_population][pre_population] = \
                                plain_Hebb(weight_dict[post_population][pre_population], this_mean_network_activity_dict[post_population],
                                           this_mean_network_activity_dict[pre_population], **learning_rule_params)
                        elif learning_rule=='Hebb_weight_norm':
                            weight_dict[post_population][pre_population] = \
                                Hebb_weight_norm(weight_dict[post_population][pre_population],
                                           this_mean_network_activity_dict[post_population],
                                           this_mean_network_activity_dict[pre_population], **learning_rule_params)

            for post_population in weight_dict:
                for pre_population in weight_dict[post_population]:
                    weight_history_dict[post_population][pre_population][train_step, :, :] = weight_dict[post_population][pre_population]
            train_step += 1

    return channel_conductance_dynamics_dict, net_current_dynamics_dict, cell_voltage_dynamics_dict, \
           network_activity_dynamics_dict, mean_network_activity_dict, weight_history_dict

def slice_network_activity_dynamics_dict(network_activity_dynamics_dict, t, time_point):
    """
    Given network activity dynamics across a set of input patterns over all time points, return network activity across
    all input patterns at the time point specified.
    :param network_activity_dynamics_dict: dict of 3d array of float;
        {'population label':
            3d array of float (number of input patterns, number of units in this population, number of time points)
        }
    :param t: array of float
    :param time_point: float
    :return: dict of 2d array of float;
        {'population label':
            2d array of float (number of input patterns, number of units in this population)
        }
    """
    network_activity_dict = {}

    if isinstance(time_point, (tuple, list)) and len(time_point) == 2:
        t_start_index = np.where(t >= time_point[0])[0][0]
        t_end_index = np.where(t >= time_point[1])[0][0]
        for population in network_activity_dynamics_dict:
            network_activity_dict[population] = \
                np.mean(network_activity_dynamics_dict[population][:, :, t_start_index:t_end_index], axis=2)
    elif isinstance(time_point, (str, int, float)):
        time_point = max(float(time_point), t[-1])
        t_index = np.where(t >= float(time_point))[0][0]
        for population in network_activity_dynamics_dict:
            network_activity_dict[population] = network_activity_dynamics_dict[population][:, :, t_index]
    else:
        raise AssertionError('time_point must be float or length 2 list or tuple')

    return network_activity_dict

def slice_network_activity_dynamics_single_input_pattern_dict(network_activity_dynamics_dict, t, time_point):
    """
    Given network activity dynamics for a single input pattern over all time points, return network activity at the time point specified.
    :param network_activity_dynamics_dict: dict of 2d array of float;
        {'population label':
            2d array of float (number of units in this population, number of time points)
        }
    :param t: array of float
    :param time_point: list or tuple of float
    :return: dict of 1d array of float;
        {'population label':
            1d array of float (number of units in this population)
        }
    """
    mean_network_activity_dict = {}

#     if isinstance(time_point, (tuple, list)) and len(time_point) == 2:
    t_start_index = np.where(t >= time_point[0])[0][0]
    t_end_index = np.where(t >= time_point[1])[0][0]
    for population in network_activity_dynamics_dict:
        mean_network_activity_dict[population] = \
            np.mean(network_activity_dynamics_dict[population][:, t_start_index:t_end_index], axis=1)


    return mean_network_activity_dict

def gini_coefficient(x):
    x = np.asarray(x) + 0.0001
    sorted_x = np.sort(x)
    n = len(x)
    cumx = np.cumsum(sorted_x, dtype=float)
    return (n + 1 - 2 * np.sum(cumx) / cumx[-1]) / n


def analyze_slice(network_activity_dict):
    """
    For each population, for each input pattern, compute sparsity.
    For each population, compare the reponses across all input patterns using cosine similarity. Exclude responses where
    all units in a population are zero.
    :param network_activity_dict: dict:
        {'population label': 2d array of float (number of input patterns, number of units in this population)
        }
    :return: tuple of dict:
        sparsity_dict: dict:
            {'population label': 1d array of float (number of input patterns),
        similarity_matrix_dict: dict:
            {'population label': 2d array of float
                (number of valid response patterns, number of valid response patterns)
            }
    """

    sparsity_dict = {}
    similarity_matrix_dict = {}
    selectivity_dict = {}
    fraction_active_patterns_dict = {}
    fraction_active_units_dict = {}

    num_patterns = network_activity_dict['Input'].shape[0]

    for population in network_activity_dict:

        # number of nonzero units per pattern
        sparsity_dict[population] = np.count_nonzero(network_activity_dict[population], axis=1)

        # if pop activity is 0, remove this sample from similarity calculation
        invalid_indexes = np.where(sparsity_dict[population] == 0.)[0]
        similarity_matrix_dict[population] = cosine_similarity(network_activity_dict[population])
        similarity_matrix_dict[population][invalid_indexes, :] = np.nan
        similarity_matrix_dict[population][:, invalid_indexes] = np.nan

        invalid_indexes = np.where(sparsity_dict[population] == 0.)[0]
        fraction_active_patterns_dict[population] = 1. - len(invalid_indexes) / num_patterns

        # number of nonzero patterns per unit
        selectivity_dict[population] = np.count_nonzero(network_activity_dict[population], axis=0)
        invalid_indexes = np.where(selectivity_dict[population] == 0.)[0]
        fraction_active_units_dict[population] = 1. - len(invalid_indexes) / num_patterns


    return sparsity_dict, similarity_matrix_dict, selectivity_dict, fraction_active_patterns_dict, \
           fraction_active_units_dict


def analyze_dynamics(network_activity_dynamics_dict):
    """
    For each population, for each input pattern, for each time point, compute sparsity. For each time
    point, return the median activity across input patterns.
    For each population, for each time point, compare the reponses across all input patterns using cosine similarity.
    Exclude responses where all units in a population are zero. For each time point, return the median similarity across
    all valid pairs of response patterns.
    :param network_activity_dynamics_dict: dict:
        {'population label': 3d array of float
            (number of input patterns, number of units in this population, number of timepoints)
        }
    :return: :return: tuple of dict:
        median_sparsity_dynamics_dict: dict:
            {'population label': 1d array of float (number of time points),
        median_similarity_dynamics_dict: dict:
            {'population label': 1d array of float (number of time points)
            }

    """
    sparsity_dynamics_dict = {}
    similarity_dynamics_dict = {}
    selectivity_dynamics_dict = {}
    fraction_nonzero_response_dynamics_dict = {}

    first_activity_dynamics_matrix = next(iter(network_activity_dynamics_dict.values()))
    num_patterns = first_activity_dynamics_matrix.shape[0]
    len_t = first_activity_dynamics_matrix.shape[-1]

    for population in network_activity_dynamics_dict:
        pop_size = network_activity_dynamics_dict[population].shape[1]
        sparsity_dynamics_dict[population] = np.empty([len_t,num_patterns])
        similarity_dynamics_dict[population] = np.empty([len_t,num_patterns, num_patterns])
        selectivity_dynamics_dict[population] = np.empty([len_t,pop_size])
        fraction_nonzero_response_dynamics_dict[population] = np.empty([len_t])

        for i in range(len_t):
            sparsity = np.count_nonzero(network_activity_dynamics_dict[population][:, :, i], axis=1)
            sparsity_dynamics_dict[population][i] = sparsity

            invalid_indexes = np.where(sparsity == 0.)[0]
            fraction_nonzero_response_dynamics_dict[population][i] = 1. - len(invalid_indexes) / num_patterns

            similarity_matrix = cosine_similarity(network_activity_dynamics_dict[population][:, :, i])
            similarity_matrix[invalid_indexes, :] = np.nan
            similarity_matrix[:, invalid_indexes] = np.nan
            similarity_dynamics_dict[population][i] = similarity_matrix

            selectivity = np.count_nonzero(network_activity_dynamics_dict[population][:, :, i], axis=0)
            selectivity_dynamics_dict[population][i] = selectivity

            # selectivity = []
            # for unit in range(pop_size):
            #     unit_activity = network_activity_dynamics_dict[population][:, unit, i]
            #     selectivity.append(gini_coefficient(unit_activity))
            # selectivity_dynamics_dict[population][i] = np.array(selectivity)

    return sparsity_dynamics_dict, similarity_dynamics_dict, \
           selectivity_dynamics_dict, fraction_nonzero_response_dynamics_dict


def analyze_median_dynamics(network_activity_dynamics_dict):
    """
    For each population, for each input pattern, for each time point, compute sparsity. For each time
    point, return the median activity across input patterns.
    For each population, for each time point, compare the reponses across all input patterns using cosine similarity.
    Exclude responses where all units in a population are zero. For each time point, return the median similarity across
    all valid pairs of response patterns.
    :param network_activity_dynamics_dict: dict:
        {'population label': 3d array of float
            (number of input patterns, number of units in this population, number of timepoints)
        }
    :return: :return: tuple of dict:
        median_sparsity_dynamics_dict: dict:
            {'population label': 1d array of float (number of time points),
        median_similarity_dynamics_dict: dict:
            {'population label': 1d array of float (number of time points)
            }

    """
    median_sparsity_dynamics_dict = {}
    median_similarity_dynamics_dict = {}
    mean_selectivity_dynamics_dict = {}
    fraction_nonzero_response_dynamics_dict = {}

    first_activity_dynamics_matrix = next(iter(network_activity_dynamics_dict.values()))
    num_patterns = first_activity_dynamics_matrix.shape[0]
    len_t = first_activity_dynamics_matrix.shape[-1]

    for population in network_activity_dynamics_dict:
        median_sparsity_dynamics_dict[population] = np.empty(len_t)
        median_similarity_dynamics_dict[population] = np.empty(len_t)
        mean_selectivity_dynamics_dict[population] = np.empty(len_t)
        fraction_nonzero_response_dynamics_dict[population] = np.empty(len_t)

        for i in range(len_t):
            sparsity = np.count_nonzero(network_activity_dynamics_dict[population][:, :, i], axis=1)
            median_sparsity_dynamics_dict[population][i] = np.median(sparsity)

            invalid_indexes = np.where(sparsity == 0.)[0]
            fraction_nonzero_response_dynamics_dict[population][i] = 1. - len(invalid_indexes) / num_patterns

            similarity_matrix = cosine_similarity(network_activity_dynamics_dict[population][:, :, i])
            similarity_matrix[invalid_indexes, :] = np.nan
            similarity_matrix[:, invalid_indexes] = np.nan
            median_similarity_dynamics_dict[population][i] = np.nanmedian(similarity_matrix)

            nonzero_idx = np.where(network_activity_dynamics_dict[population][:, :, i] > 0)
            selectivity_nonzero_count = np.unique(nonzero_idx[1], return_counts=True)[1]
            mean_selectivity_dynamics_dict[population][i] = np.mean(selectivity_nonzero_count)

            # # Compute selectivity using Gini coefficient:
            # selectivity = []
            # for unit in range(network_activity_dynamics_dict[population].shape[1]):
            #     unit_activity = network_activity_dynamics_dict[population][:, unit, i]
            #     selectivity.append(gini_coefficient(unit_activity))
            # selectivity_dynamics_dict[population][i] = np.array(selectivity)


    return median_sparsity_dynamics_dict, median_similarity_dynamics_dict, \
           mean_selectivity_dynamics_dict, fraction_nonzero_response_dynamics_dict


def plot_model_summary(network_activity_dict, sparsity_dict, similarity_matrix_dict, selectivity_dict, description=None):
    """
    Generate a panel of plots summarizing the activity of each layer.
    :param network_activity_dict: dict:
        {'population label': 2d array of float (number of input patterns, number of units in this population)
        }
    :param sparsity_dict: dict:
        {'population label': 1d array of float (number of input patterns)
        }
    :param similarity_matrix_dict: dict:
        {'population label': 2d array of float (number of input patterns, number of input patterns)
        }
    :param description: str
    """
    num_of_populations = len(network_activity_dict)

    fig1, axes = plt.subplots(3, num_of_populations, figsize=(3 * num_of_populations, 8))
    for i, population in enumerate(network_activity_dict):
        # Show activity heatmap of units for all patterns
        argmax_indices = np.argmax(network_activity_dict[population], axis=0)
        sorted_indices = np.argsort(argmax_indices)
        im1 = axes[0, i].imshow(network_activity_dict[population][:, sorted_indices].transpose(), aspect='auto', cmap='binary')
        # im1 = axes[0, i].imshow(network_activity_dict[population], aspect='auto')
        cbar = plt.colorbar(im1, ax=axes[0, i])
        cbar.ax.set_ylabel('Unit activity', rotation=270, labelpad=20)
        axes[0, i].set_ylabel('Unit ID')
        axes[0, i].set_xlabel('Input pattern ID')
        axes[0, i].set_title('Activity\n%s population' % population)

        # Plot sparsity over patterns
        axes[1, i].scatter(range(len(network_activity_dict[population])), sparsity_dict[population])
        axes[1, i].set_xlabel('Input pattern ID')
        axes[1, i].set_ylabel('Num nonzero units')
        axes[1, i].set_title('Sparsity \n%s population' % population)
        axes[1, i].spines["top"].set_visible(False)
        axes[1, i].spines["right"].set_visible(False)

        # Plot similarity matrix heatmap
        im2 = axes[2, i].imshow(similarity_matrix_dict[population], aspect='auto')
        axes[2, i].set_xlabel('Input pattern ID')
        axes[2, i].set_ylabel('Input pattern ID')
        axes[2, i].set_title('Similarity\n%s population' % population)
        plt.colorbar(im2, ax=axes[2, i])


    fig2, axes = plt.subplots(2, num_of_populations, figsize=(3 * num_of_populations, 5))
    for i, population in enumerate(network_activity_dict):
        # Plot discriminability distribution
        row = 0
        bin_width = 0.05
        num_valid_patterns = len(np.where(sparsity_dict[population] > 0.)[0])
        invalid_indexes = np.isnan(similarity_matrix_dict[population])
        if len(invalid_indexes) < similarity_matrix_dict[population].size:
            hist, edges = np.histogram(similarity_matrix_dict[population][~invalid_indexes],
                                       bins=np.arange(-bin_width / 2., 1 + bin_width, bin_width), density=True)
            axes[row, i].plot(edges[:-1] + bin_width / 2., hist * bin_width,
                            label='%.0f inactive pattern' %
                                  (len(sparsity_dict[population]) - num_valid_patterns))
            axes[row, i].set_xlabel('Cosine similarity')
            axes[row, i].set_ylabel('Probability')
            axes[row, i].set_title('Pairwise similarity distribution\n%s population' % population)
            axes[row, i].legend(loc='best', frameon=False)
            axes[row, i].spines["top"].set_visible(False)
            axes[row, i].spines["right"].set_visible(False)

        # Plot selectivity distribution
        row = 1
        num_nonzero_units = np.count_nonzero(selectivity_dict[population])
        active_units_idx = np.where(selectivity_dict[population] > 0)
        if num_nonzero_units > 0:
            max_response = np.max(selectivity_dict[population])
        else:
            max_response = 1.
        bin_width = max_response / 20
        hist, edges = np.histogram(selectivity_dict[population][active_units_idx],
                                   bins=np.arange(-bin_width / 2., max_response + bin_width, bin_width), density=True)
        axes[row, i].plot(edges[:-1] + bin_width / 2., hist * bin_width,
                        label='%.0f inactive units' %
                              (len(selectivity_dict[population]) - num_nonzero_units))
        axes[row, i].set_xlabel('Selectivity (# patterns w/ activity)')
        axes[row, i].set_ylabel('Probability')
        axes[row, i].set_title('Selectivity distribution\n%s population' % population)
        axes[row, i].legend(loc='best', frameon=False)
        axes[row, i].spines["top"].set_visible(False)
        axes[row, i].spines["right"].set_visible(False)


    if description is not None:
        fig1.suptitle(description)
        fig2.suptitle(description)

    fig1.tight_layout(w_pad=3, h_pad=2, rect=(0., 0., 1., 0.98))
    fig1.show()

    fig2.tight_layout(w_pad=3, h_pad=2, rect=(0., 0., 1., 0.98))
    fig2.show()


def plot_activity_summary(network_activity_dict, description=None):
    """
    Generate a panel of plots summarizing the activity of each layer.
    :param network_activity_dict: dict:
        {'population label': 2d array of float (number of input patterns, number of units in this population)
        }
    :param description: str
    """
    num_of_populations = len(network_activity_dict)

    fig1, axes = plt.subplots(1, num_of_populations, figsize=(3 * num_of_populations, 3))
    for i, population in enumerate(network_activity_dict):
        # Show activity heatmap of units for all patterns
        argmax_indices = np.argmax(network_activity_dict[population], axis=0)
        sorted_indices = np.argsort(argmax_indices)
        im1 = axes[i].imshow(network_activity_dict[population][:, sorted_indices].transpose(), aspect='auto', cmap='binary')
        # im1 = axes[i].imshow(network_activity_dict[population], aspect='auto')
        cbar = plt.colorbar(im1, ax=axes[i])
        cbar.ax.set_ylabel('Unit activity', rotation=270, labelpad=20)
        axes[i].set_ylabel('Unit ID')
        axes[i].set_xlabel('Input pattern ID')
        axes[i].set_title('Activity\n%s population' % population)


    if description is not None:
        fig1.suptitle(description)

    fig1.tight_layout(w_pad=3, h_pad=2, rect=(0., 0., 1., 0.98))
    fig1.show()

def plot_compare_model_sparsity_and_similarity(sparsity_history_dict, similarity_matrix_history_dict):
    """
    Generate a panel of plots comparing different model configuration.
    :param sparsity_history_dict: nested dict:
        {'model description':
            {'population label': 1d array of float (number of input patterns)}
        }
    :param similarity_matrix_history_dict: nested dict:
        {'model description':
            {'population label': 2d array of float (number of input patterns, number of input patterns)}
        }
    """
    fig, axes = plt.subplots(2, 2, figsize=(7, 6))

    for j, description in enumerate(sparsity_history_dict):
        for i, population in enumerate(['Input', 'Output']):
            axes[0, i].scatter(range(len(sparsity_history_dict[description][population])),
                               sparsity_history_dict[description][population], label=description)

            bin_width = 0.05
            num_valid_patterns = len(np.where(sparsity_history_dict[description][population] > 0.)[0])
            invalid_indexes = np.isnan(similarity_matrix_history_dict[description][population])
            if len(invalid_indexes) < similarity_matrix_history_dict[description][population].size:
                hist, edges = np.histogram(similarity_matrix_history_dict[description][population][~invalid_indexes],
                                           bins=np.arange(-bin_width / 2., 1 + bin_width, bin_width), density=True)
                axes[1, i].plot(edges[:-1] + bin_width / 2., hist * bin_width,
                                label='%.0f%% nonzero' %
                                      (100. * num_valid_patterns /
                                       len(sparsity_history_dict[description][population])))

            if j == 0:
                axes[0, i].set_xlabel('Input pattern ID')
                axes[0, i].set_ylabel('Sparsity')
                axes[0, i].set_title('Sparsity\n%s population' % population)
                axes[0, i].spines["top"].set_visible(False)
                axes[0, i].spines["right"].set_visible(False)

                axes[1, i].set_xlabel('Cosine similarity')
                axes[1, i].set_ylabel('Probability')
                axes[1, i].set_title('Pairwise similarity distribution\n%s population' % population)
                axes[1, i].spines["top"].set_visible(False)
                axes[1, i].spines["right"].set_visible(False)

    axes[0, 0].legend(loc='best', frameon=False)
    axes[1, 1].legend(loc='best', frameon=False)

    fig.tight_layout(w_pad=3, h_pad=3, rect=(0., 0., 1., 0.98))
    fig.show()


def plot_dynamics(t, median_sparsity_dynamics_dict, median_similarity_dynamics_dict,
                  mean_selectivity_dynamics_dict, fraction_nonzero_response_dynamics_dict, description=None):
    """
    :param t: array of float
    :param median_sparsity_dynamics_dict: dict:
            {'population label': 1d array of float (number of time points)
    :param median_similarity_dynamics_dict: dict:
            {'population label': 1d array of float (number of time points)
    :param mean_selectivity_dynamics_dict: dict:
            {'population label': 1d array of float (number of time points)
    :param fraction_nonzero_response_dynamics_dict: dict:
            {'population label': 1d array of int (number of time points)
    :param description: str
    """

    num_of_populations = len(median_sparsity_dynamics_dict)
    fig, axes = plt.subplots(4, num_of_populations, figsize=(3.5 * num_of_populations, 9))

    for i, population in enumerate(median_sparsity_dynamics_dict):
        axes[0, i].plot(t, median_sparsity_dynamics_dict[population])
        axes[0, i].set_xlabel('Time (s)')
        axes[0, i].set_ylabel('sparsity')
        axes[0, i].set_title('Median sparsity\n%s population' % population)
        axes[0, i].spines["top"].set_visible(False)
        axes[0, i].spines["right"].set_visible(False)

        axes[1, i].plot(t, 100. * fraction_nonzero_response_dynamics_dict[population])
        axes[1, i].set_xlabel('Time (s)')
        axes[1, i].set_ylabel('Nonzero responses\n(% of patterns)')
        axes[1, i].set_title('Nonzero responses\n%s population' % population)
        axes[1, i].set_ylim([0,100])
        axes[1, i].spines["top"].set_visible(False)
        axes[1, i].spines["right"].set_visible(False)

        axes[2, i].plot(t, median_similarity_dynamics_dict[population])
        axes[2, i].set_xlabel('Time (s)')
        axes[2, i].set_ylabel('Cosine similarity')
        axes[2, i].set_title('Median pairwise similarity\n%s population' % population)
        axes[2, i].spines["top"].set_visible(False)
        axes[2, i].spines["right"].set_visible(False)

        axes[3,i].plot(t, mean_selectivity_dynamics_dict[population])
        axes[3, i].set_xlabel('Time (s)')
        axes[3, i].set_ylabel('Selectivity')
        axes[3, i].set_title('Mean selectivity \n%s population' % population)
        axes[3, i].spines["top"].set_visible(False)
        axes[3, i].spines["right"].set_visible(False)


    if description is not None:
        fig.suptitle(description)
    fig.tight_layout(w_pad=3, h_pad=3, rect=(0., 0., 1., 0.98))
    fig.show()


def plot_compare_sparsity_and_similarity_dynamics(t, median_sparsity_history_dict,
                                                  median_similarity_dynamics_history_dict,
                                                  fraction_nonzero_response_history_dict):
    """
    Compare sparsity and similarity dynamics across model configurations.
    :param t: array of float
    :param median_sparsity_history_dict: nested dict:
            {'model description':
                {'population label': 1d array of float (number of time points)}
            }
    :param median_similarity_dynamics_history_dict: nested dict:
            {'model description':
                {'population label': 1d array of float (number of time points)}
            }
    :param fraction_nonzero_response_dynamics_dict: nested dict:
            {'model description':
                {'population label': 1d array of int (number of time points)}
            }
    """
    fig, axes = plt.subplots(3, 2, figsize=(7, 9))

    for j, description in enumerate(median_sparsity_history_dict):

        for i, population in enumerate(['Input', 'Output']):
            axes[0, i].plot(t, median_sparsity_history_dict[description][population])
            axes[1, i].plot(t, 100. * fraction_nonzero_response_history_dict[description][population],
                            label=description)
            axes[2, i].plot(t, median_similarity_dynamics_history_dict[description][population])
            if j == 0:
                axes[0, i].set_xlabel('Time (s)')
                axes[0, i].set_ylabel('Sparsity activity')
                axes[0, i].set_title('Median sparsity\n%s population' % population)
                axes[0, i].spines["top"].set_visible(False)
                axes[0, i].spines["right"].set_visible(False)

                axes[1, i].set_xlabel('Time (s)')
                axes[1, i].set_ylabel('Nonzero responses\n(% of patterns)')
                axes[1, i].set_title('Nonzero responses\n%s population' % population)
                axes[1, i].spines["top"].set_visible(False)
                axes[1, i].spines["right"].set_visible(False)

                axes[2, i].set_xlabel('Time (s)')
                axes[2, i].set_ylabel('Cosine similarity')
                axes[2, i].set_title('Median pairwise similarity\n%s population' % population)
                axes[2, i].spines["top"].set_visible(False)
                axes[2, i].spines["right"].set_visible(False)

    axes[1, 0].legend(loc='best', frameon=False)

    fig.tight_layout(w_pad=3, h_pad=3, rect=(0., 0., 1., 0.98))
    fig.show()


def get_weight_dict(num_units_dict, weight_config_dict, seed=None, description=None, plot=False):
    """
    Specified are: 1) the number of units in each cell population, 2) the distribution type for weight of each
    projection, 3) the mean weight magnitude for each connection, and 4) a random seed. Returns a nested dictionary
    containing a weight matrix for each projection.
    :param num_units_dict: dict of int
    :param weight_config_dict: nested dict
    :param seed: int
    :param description: str; title for plot
    :param plot: bool
    :return: nested dict: {post_pop: {pre_pop: ndarray of float} }
    """
    local_random = np.random.RandomState()
    if seed is not None:
        local_random.seed(seed)

    weight_dict = {}
    for post_pop in weight_config_dict:
        # The first layer of keys organizes the postsynaptic populations
        weight_dict[post_pop] = {}
        # The second layer of keys organizes the presynaptic populations
        for pre_pop in weight_config_dict[post_pop]:
            dist_type = weight_config_dict[post_pop][pre_pop]['dist_type']
            mean_weight = weight_config_dict[post_pop][pre_pop]['mean_magnitude']
            if dist_type == 'equal':
                weight_dict[post_pop][pre_pop] = \
                    np.ones((num_units_dict[pre_pop], num_units_dict[post_pop])) * mean_weight
            elif dist_type == 'uniform':
                weight_dict[post_pop][pre_pop] = \
                    local_random.uniform(0, mean_weight * 2., (num_units_dict[pre_pop], num_units_dict[post_pop]))
            elif dist_type == 'normal':
                # A normal distribution has a "full width" of 6 standard deviations.
                # This sample will span from zero to 2 * mean_weight.
                weight_dict[post_pop][pre_pop] = \
                    local_random.normal(mean_weight, mean_weight / 3., (num_units_dict[pre_pop], num_units_dict[post_pop]))
                # enforce that normal weights are either all positive or all negative
                weight_dict[post_pop][pre_pop] = np.maximum(0., weight_dict[post_pop][pre_pop])
            elif dist_type == 'log-normal':
                weight_dict[post_pop][pre_pop] = \
                    local_random.lognormal(size=(num_units_dict[pre_pop], num_units_dict[post_pop]))
                # re-scale the weights to match the target mean weight:
                weight_dict[post_pop][pre_pop] = \
                    mean_weight * weight_dict[post_pop][pre_pop] / np.mean(weight_dict[post_pop][pre_pop])
            else:
                raise ValueError('get_weight_dict: unrecognized synaptic weight distribution type: %s' % dist_type)

            if pre_pop == post_pop: #remove self connection from recurrent networks
                np.fill_diagonal(weight_dict[post_pop][pre_pop],0)
    if plot:
        fig = plt.figure()
        for post_pop in weight_dict:
            for pre_pop in weight_dict[post_pop]:
                dist_type = weight_config_dict[post_pop][pre_pop]['dist_type']
                label = '%s -> %s (%s)' % (pre_pop, post_pop, dist_type)
                hist, edges = np.histogram(weight_dict[post_pop][pre_pop], bins=50, density=True)
                bin_size = edges[1] - edges[0]
                plt.plot(edges[:-1] + bin_size, hist * bin_size, label=label)
        plt.legend(loc='best', frameon=False)
        plt.ylabel('Probability')
        plt.xlabel('Weight')
        plt.suptitle('Synaptic weight distributions')
        if description is not None:
            plt.title(description)
        fig.show()

    return weight_dict


def export_model_slice_data(export_file_path, description, weight_seed, model_config_dict, weight_dict,
                            num_units_dict, activation_function_dict, weight_config_dict, network_activity_dict):
    '''
    Export minimal data file required to generate final figures

    :param export_file_path: str (path); path to hdf5 file
    :param description: str; unique identifier for model configuration, used as key in hdf5 file
    :param weight_seed: int
    :param model_config_dict: nested dict
    :param weight_dict: nested dict of ndarray of float
    :param num_units_dict: dict of int
    :param activation_function_dict: dict of str
    :param weight_config_dict: nested dict
    :param network_activity_dict: dict of 2d arrays of float
    '''
    if description is None:
        raise RuntimeError('export_dynamic_model_data: missing required description (unique string identifier for '
                           'model configuration)')

    # This clause evokes a "Context Manager" and takes care of opening and closing the file so we don't forget
    with h5py.File(export_file_path, 'a') as f:
        if description in f:
            model_group = f[description]
        else:
            model_group = f.create_group(description)

        # save the meta data for this model configuration
        for key, value in model_config_dict.items():
            model_group.attrs[key] = value

        seed_group_name = str(weight_seed)
        if seed_group_name in f[description]: #don't export if the data already exists
            print("ERROR: Data already exists, new values not saved")
            return
        else:
            model_seed_group = model_group.create_group(seed_group_name)

        group = model_seed_group.create_group('weights')
        for post_pop in weight_dict:
            post_group = group.create_group(post_pop)
            for pre_pop in weight_dict[post_pop]:
                post_group.create_dataset(pre_pop, data=weight_dict[post_pop][pre_pop])
                # save the meta data for the weight configuration of this projection
                for key, value in weight_config_dict[post_pop][pre_pop].items():
                    if key != 'learning_rule_params':
                        post_group[pre_pop].attrs[key] = value

        group = model_seed_group.create_group('activity')
        for post_pop in network_activity_dict:
            group.create_dataset(post_pop, data=network_activity_dict[post_pop])
            group[post_pop].attrs['num_units'] = num_units_dict[post_pop]
            if post_pop in activation_function_dict:
                group[post_pop].attrs['activation_func_name'] = activation_function_dict[post_pop]['Name']
                group[post_pop].attrs['activation_func_thresh'] = \
                    activation_function_dict[post_pop]['Arguments']['threshold']
                group[post_pop].attrs['activation_func_peak_in'] = \
                    activation_function_dict[post_pop]['Arguments']['peak_input']
                group[post_pop].attrs['activation_func_peak_out'] = \
                    activation_function_dict[post_pop]['Arguments']['peak_output']


def export_dynamic_activity_data(export_file_path, description, weight_seed, model_config_dict, num_units_dict,
                              activation_function_dict, network_activity_dynamics_dict):
    """
    Exports data from a single model configuration to hdf5.
    :param export_file_path: str (path); path to hdf5 file
    :param description: str; unique identifier for model configuration, used as key in hdf5 file
    :param weight_seed: int
    :param model_config_dict: nested dict
    :param num_units_dict: dict of int
    :param activation_function_dict: dict of str
    :param network_activity_dynamics_dict: dict of 3d array of float;
        {'population label':
            3d array of float (number of input patterns, number of units in this population, number of time points)
        }
    """
    if description is None:
        raise RuntimeError('export_dynamic_model_data: missing required description (unique string identifier for '
                           'model configuration)')

    # This clause evokes a "Context Manager" and takes care of opening and closing the file so we don't forget
    with h5py.File(export_file_path, 'a') as f:

        if description in f:
            model_group = f[description]
        else:
            model_group = f.create_group(description)

        # save the meta data for this model configuration
        for key, value in model_config_dict.items():
            model_group.attrs[key] = value

        model_seed_group = model_group.create_group(str(weight_seed))

        group = model_seed_group.create_group('activity')
        for post_pop in network_activity_dynamics_dict:
            group.create_dataset(post_pop, data=network_activity_dynamics_dict[post_pop])
            group[post_pop].attrs['num_units'] = num_units_dict[post_pop]
            if post_pop in activation_function_dict:
                group[post_pop].attrs['activation_func_name'] = activation_function_dict[post_pop]['Name']
                group[post_pop].attrs['activation_func_thresh'] = \
                    activation_function_dict[post_pop]['Arguments']['threshold']
                group[post_pop].attrs['activation_func_peak_in'] = \
                    activation_function_dict[post_pop]['Arguments']['peak_input']
                group[post_pop].attrs['activation_func_peak_out'] = \
                    activation_function_dict[post_pop]['Arguments']['peak_output']

    print('export_dynamic_model_data: saved data for model %s to %s' % (description, export_file_path))


def export_dynamic_model_data(export_file_path, description, weight_seed, model_config_dict, num_units_dict,
                              activation_function_dict, weight_config_dict, weight_dict, cell_tau_dict,
                              synapse_tau_dict, channel_conductance_dynamics_dict, net_current_dynamics_dict,
                              cell_voltage_dynamics_dict, network_activity_dynamics_dict):
    """
    Exports data from a single model configuration to hdf5.
    :param export_file_path: str (path); path to hdf5 file
    :param description: str; unique identifier for model configuration, used as key in hdf5 file
    :param weight_seed: int
    :param model_config_dict: nested dict
    :param num_units_dict: dict of int
    :param activation_function_dict: dict of str
    :param weight_config_dict: nested dict
    :param weight_dict: nested dict of ndarray of float
    :param cell_tau_dict: dict of float
    :param synapse_tau_dict: nested dict of float
    :param channel_conductance_dynamics_dict: nested dict of 4d array of float;
        {'post population label':
            'pre population label':
                4d array of float (number of input patterns, number of units in pre population,
                    number of units in post population, number of time points)
    :param net_current_dynamics_dict: dict of 3d array of float;
        {'population label':
            3d array of float (number of input patterns, number of units in this population, number of time points)
        }
    :param cell_voltage_dynamics_dict: dict of 3d array of float;
        {'population label':
            3d array of float (number of input patterns, number of units in this population, number of time points)
        }
    :param network_activity_dynamics_dict: dict of 3d array of float;
        {'population label':
            3d array of float (number of input patterns, number of units in this population, number of time points)
        }
    """
    if description is None:
        raise RuntimeError('export_dynamic_model_data: missing required description (unique string identifier for '
                           'model configuration)')

    # This clause evokes a "Context Manager" and takes care of opening and closing the file so we don't forget
    with h5py.File(export_file_path, 'a') as f:

        if description in f:
            model_group = f[description]
        else:
            model_group = f.create_group(description)

        # save the meta data for this model configuration
        for key, value in model_config_dict.items():
            model_group.attrs[key] = value

        model_seed_group = model_group.create_group(str(weight_seed))

        group = model_seed_group.create_group('weights')
        for post_pop in weight_dict:
            post_group = group.create_group(post_pop)
            for pre_pop in weight_dict[post_pop]:
                post_group.create_dataset(pre_pop, data=weight_dict[post_pop][pre_pop])
                # save the meta data for the weight configuration of this projection
                for key, value in weight_config_dict[post_pop][pre_pop].items():
                    if key != 'learning_rule_params':
                        post_group[pre_pop].attrs[key] = value

        group = model_seed_group.create_group('channel_conductances')
        for post_pop in channel_conductance_dynamics_dict:
            subgroup = group.create_group(post_pop)
            for pre_pop in channel_conductance_dynamics_dict[post_pop]:
                subgroup.create_dataset(pre_pop, data=channel_conductance_dynamics_dict[post_pop][pre_pop])
                subgroup[pre_pop].attrs['synapse_rise_tau'] = synapse_tau_dict[post_pop][pre_pop]['rise']
                subgroup[pre_pop].attrs['synapse_decay_tau'] = synapse_tau_dict[post_pop][pre_pop]['decay']

        group = model_seed_group.create_group('net_currents')
        for post_pop in net_current_dynamics_dict:
            group.create_dataset(post_pop, data=net_current_dynamics_dict[post_pop])

        group = model_seed_group.create_group('cell_voltages')
        for post_pop in cell_voltage_dynamics_dict:
            group.create_dataset(post_pop, data=cell_voltage_dynamics_dict[post_pop])
            group[post_pop].attrs['cell_tau'] = cell_tau_dict[post_pop]

        group = model_seed_group.create_group('activity')
        for post_pop in network_activity_dynamics_dict:
            group.create_dataset(post_pop, data=network_activity_dynamics_dict[post_pop])
            group[post_pop].attrs['num_units'] = num_units_dict[post_pop]
            if post_pop in activation_function_dict:
                group[post_pop].attrs['activation_func_name'] = activation_function_dict[post_pop]['Name']
                group[post_pop].attrs['activation_func_thresh'] = \
                    activation_function_dict[post_pop]['Arguments']['threshold']
                group[post_pop].attrs['activation_func_peak_in'] = \
                    activation_function_dict[post_pop]['Arguments']['peak_input']
                group[post_pop].attrs['activation_func_peak_out'] = \
                    activation_function_dict[post_pop]['Arguments']['peak_output']

    print('export_dynamic_model_data: saved data for model %s to %s' % (description, export_file_path))


def import_dynamic_model_data(data_file_path, description=None):
    """
    Imports model data from specified model configurations stored in the specified hdf5 file into nested dictionaries.
    If description is None, the list of model descriptions found in the file are printed.
    If description is 'all', all models found in the file are loaded and returned.
    If description is a valid str or list of str, only data from those model configurations will be imported and
    returned.
    :param data_file_path: str (path); path to hdf5 file
    :param description: str or list of str; unique identifiers for model configurations, used as keys in hdf5 file
    return: tuple of nested dict
    """
    model_config_history_dict = {}
    num_units_history_dict = {}
    activation_function_history_dict = {}
    weight_config_history_dict = {}
    weight_history_dict = {}
    cell_tau_history_dict = {}
    synapse_tau_history_dict = {}
    syn_current_dynamics_history_dict = {}
    net_current_dynamics_history_dict = {}
    cell_voltage_dynamics_history_dict = {}
    network_activity_dynamics_history_dict = {}
    t_history_dict = {}

    # This clause evokes a "Context Manager" and takes care of opening and closing the file so we don't forget
    with h5py.File(data_file_path, 'r') as f:
        if description is None:
            raise RuntimeError('import_model_data: specify one or more valid model descriptions: %s' % list(f.keys()))
        elif isinstance(description, str):
            if description == 'all':
                description_list = list(f.keys())
            elif description in f:
                description_list = [description]
            else:
                raise RuntimeError('import_model_data: model with description: %s not found in %s' %
                                   (description, data_file_path))
        elif isinstance(description, Iterable):
            description_list = list(description)
            for description in description_list:
                if description not in f:
                    raise RuntimeError('import_model_data: model with description: %s not found in %s' %
                                       (description, data_file_path))
        else:
            raise RuntimeError('import_model_data: specify model description as str or list of str')

        for description in description_list:
            model_config_history_dict[description] = {}
            num_units_history_dict[description] = {}
            activation_function_history_dict[description] = {}
            weight_config_history_dict[description] = {}
            weight_history_dict[description] = {}
            cell_tau_history_dict[description] = {}
            synapse_tau_history_dict[description] = {}
            syn_current_dynamics_history_dict[description] = {}
            net_current_dynamics_history_dict[description] = {}
            cell_voltage_dynamics_history_dict[description] = {}
            network_activity_dynamics_history_dict[description] = {}

            model_group = f[description]
            # load the meta data for this model configuration
            for key, value in model_group.attrs.items():
                model_config_history_dict[description][key] = value
            dt = model_config_history_dict[description]['dt']
            duration = model_config_history_dict[description]['duration']
            t_history_dict[description] = np.arange(0., duration + dt / 2., dt)

            group = model_group['weights']
            for post_pop in group:
                weight_config_history_dict[description][post_pop] = {}
                weight_history_dict[description][post_pop] = {}
                for pre_pop in group[post_pop]:
                    weight_config_history_dict[description][post_pop][pre_pop] = {}
                    # load the meta data for the weight configuration of this projection
                    for key, value in group[post_pop][pre_pop].attrs.items():
                        weight_config_history_dict[description][post_pop][pre_pop][key] = value
                    weight_history_dict[description][post_pop][pre_pop] = group[post_pop][pre_pop][:]

            group = model_group['syn_currents']
            for post_pop in group:
                syn_current_dynamics_history_dict[description][post_pop] = {}
                synapse_tau_history_dict[description][post_pop] = {}
                for pre_pop in group[post_pop]:
                    syn_current_dynamics_history_dict[description][post_pop][pre_pop] = group[post_pop][pre_pop][:]
                    synapse_tau_history_dict[description][post_pop][pre_pop] = \
                        group[post_pop][pre_pop].attrs['synapse_tau']

            group = model_group['net_currents']
            for post_pop in group:
                net_current_dynamics_history_dict[description][post_pop] = group[post_pop][:]

            group = model_group['cell_voltages']
            for post_pop in group:
                cell_voltage_dynamics_history_dict[description][post_pop] = group[post_pop][:]
                cell_tau_history_dict[description][post_pop] = group[post_pop].attrs['cell_tau']

            group = model_group['activity']
            for post_pop in group:
                network_activity_dynamics_history_dict[description][post_pop] = group[post_pop][:]
                num_units_history_dict[description][post_pop] = group[post_pop].attrs['num_units']
                if 'activation_function' in group[post_pop].attrs:
                    activation_function_history_dict[description][post_pop] = \
                        get_callable_from_str(group[post_pop].attrs['activation_function'])

    print('import_dynamic_model_data: loaded data from %s for the following model descriptions: %s' %
          (data_file_path, description_list))

    return model_config_history_dict, num_units_history_dict, activation_function_history_dict, \
           weight_config_history_dict, weight_history_dict, cell_tau_history_dict, synapse_tau_history_dict, \
           syn_current_dynamics_history_dict, net_current_dynamics_history_dict, cell_voltage_dynamics_history_dict, \
           network_activity_dynamics_history_dict, t_history_dict


def read_from_yaml(file_path, Loader=None):
    """
    Import a python dict from .yaml
    :param file_path: str (should end in '.yaml')
    :param Loader: :class:'yaml.Loader'
    :return: dict
    """
    import yaml
    if Loader is None:
        Loader = yaml.FullLoader
    if os.path.isfile(file_path):
        with open(file_path, 'r') as stream:
            data = yaml.load(stream, Loader=Loader)
        return data
    else:
        raise Exception('File: {} does not exist.'.format(file_path))
=======
from utils import *
>>>>>>> 60e8b0d2


#############################################################################
"""
Main function:
- used to run a single instance of a model from the command line.
- requires a yaml file containing the relevant model parameters.

Example command to run from terminal:
python optimize_dynamic_model.py --config_file_path=config/simulate_config_2_FF_Inh.yaml --plot 
"""

@click.command()
@click.option("--config_file_path", type=click.Path(exists=True, file_okay=True, dir_okay=False))
@click.option("--export_file_name", type=str, default=None)
@click.option("--data_dir", type=click.Path(exists=True, file_okay=False, dir_okay=True), default='data')
@click.option("--plot", is_flag=True)
@click.option("--export", is_flag=True)
def main(config_file_path, export_file_name, data_dir, plot, export):
    """
    Given model configuration parameters, build a network, run a simulation and analyze the output.
    Optionally can generate summary plots and/or export data to an hdf5 file.
    :param config_file_path: str name of .yaml file containing configuration parameters
    :param export_file_name: str; hdf5 file name for data export
    :param data_dir: str (path); directory to export data
    :param plot: bool; whether to generate plots
    :param export: bool; whether to export data to hdf5
    """
    start_time = time.time()
    parameter_dict = read_from_yaml(config_file_path)
    description = parameter_dict['description']

    num_units_dict = parameter_dict['num_units_dict']
    num_input_units = num_units_dict['Input']
    train_epochs = parameter_dict['train_epochs']
    train_seed = parameter_dict['train_seed']

    # generate all possible binary input patterns with specified number units in the input layer
    sorted_input_patterns = get_binary_input_patterns(num_input_units, sort=True, plot=False)

    num_units_dict['Output'] = len(sorted_input_patterns)

    duration = parameter_dict['duration']
    activation_function_dict = parameter_dict['activation_function_dict']
    weight_config_dict = parameter_dict['weight_config_dict']
    weight_seed = parameter_dict['weight_seed']
    cell_tau_dict = parameter_dict['cell_tau_dict']
    synapse_tau_dict = parameter_dict['synapse_tau_dict']
    dt = parameter_dict['dt']
    time_point = parameter_dict['time_point']
    synaptic_reversal_dict = parameter_dict['synaptic_reversal_dict']

    # Generate weight dictionary specifying all conncections based on the specified parameters
    weight_dict = get_weight_dict(num_units_dict, weight_config_dict, weight_seed, description=description, plot=plot)

    # Simulate network dynamics
    t = np.arange(0., duration + dt / 2., dt) # initial test
<<<<<<< HEAD
    channel_conductance_dynamics_dict, net_current_dynamics_dict, cell_voltage_dynamics_dict, \
    network_activity_dynamics_dict, mean_network_activity_dict = \
        test_network(t, sorted_input_patterns, num_units_dict, synapse_tau_dict, cell_tau_dict,
                                   weight_dict, weight_config_dict, activation_function_dict, synaptic_reversal_dict, time_point)
    initial_activity_dict = deepcopy(mean_network_activity_dict)
    initial_weight_dict = deepcopy(weight_dict)
    print('Inital test took %.1f s' % (time.time() - start_time))
    current_time = time.time()

    # train step
    if train_epochs > 0:

        channel_conductance_dynamics_dict, net_current_dynamics_dict, cell_voltage_dynamics_dict, \
        network_activity_dynamics_dict, train_network_activity_history_dict, weight_history_dict = \
            train_network(t, sorted_input_patterns, num_units_dict, synapse_tau_dict, cell_tau_dict,
                         weight_dict, weight_config_dict, activation_function_dict, synaptic_reversal_dict, time_point, train_epochs, train_seed)
        print('Train took %.1f s' % (time.time() - current_time))
        current_time = time.time()

        # final test
        channel_conductance_dynamics_dict, net_current_dynamics_dict, cell_voltage_dynamics_dict, \
        network_activity_dynamics_dict, mean_network_activity_dict = \
            test_network(t, sorted_input_patterns, num_units_dict, synapse_tau_dict, cell_tau_dict,
                                       weight_dict, weight_config_dict, activation_function_dict, synaptic_reversal_dict, time_point)
        final_activity_dict = deepcopy(mean_network_activity_dict)
        print('Final test took %.1f s' % (time.time() - current_time))


=======
    if train_epochs > 0:
        current_time = time.time()
        channel_conductance_dynamics_dict, net_current_dynamics_dict, cell_voltage_dynamics_dict, \
        network_activity_dynamics_dict, mean_network_activity_dict = \
            test_network(t, sorted_input_patterns, num_units_dict, synapse_tau_dict, cell_tau_dict, weight_dict,
                         weight_config_dict, activation_function_dict, synaptic_reversal_dict, time_point)
        initial_activity_dict = deepcopy(mean_network_activity_dict)
        initial_weight_dict = deepcopy(weight_dict)
        print('Inital test took %.1f s' % (time.time() - current_time))
    
        # train step
        current_time = time.time()
        channel_conductance_dynamics_dict, net_current_dynamics_dict, cell_voltage_dynamics_dict, \
        network_activity_dynamics_dict, train_network_activity_history_dict, weight_history_dict = \
            train_network(t, sorted_input_patterns, num_units_dict, synapse_tau_dict, cell_tau_dict, weight_dict,
                          weight_config_dict, activation_function_dict, synaptic_reversal_dict, time_point,
                          train_epochs, train_seed)
        print('Train took %.1f s' % (time.time() - current_time))
    else:
        weight_history_dict = None

    # final test
    current_time = time.time()
    channel_conductance_dynamics_dict, net_current_dynamics_dict, cell_voltage_dynamics_dict, \
    network_activity_dynamics_dict, mean_network_activity_dict = \
        test_network(t, sorted_input_patterns, num_units_dict, synapse_tau_dict, cell_tau_dict,
                                   weight_dict, weight_config_dict, activation_function_dict, synaptic_reversal_dict,
                     time_point)
    final_activity_dict = deepcopy(mean_network_activity_dict)
    print('Final test took %.1f s' % (time.time() - current_time))
    
>>>>>>> 60e8b0d2
    sparsity_dict, similarity_matrix_dict, selectivity_dict, fraction_active_patterns_dict, \
    fraction_active_units_dict = analyze_slice(mean_network_activity_dict)

    sparsity_dynamics_dict, similarity_dynamics_dict, selectivity_dynamics_dict, \
    fraction_nonzero_response_dynamics_dict = analyze_dynamics(network_activity_dynamics_dict)

    median_sparsity_dynamics_dict, median_similarity_dynamics_dict, mean_selectivity_dynamics_dict, \
    fraction_nonzero_response_dynamics_dict = analyze_median_dynamics(network_activity_dynamics_dict)

    if export:
        if export_file_name is None:
            export_file_name = '%s_exported_model_data.hdf5' % datetime.datetime.today().strftime('%Y%m%d_%H%M%S')
        export_file_path = '%s/%s' % (data_dir, export_file_name)

        model_config_dict = {'duration': duration,
                             'dt': dt
                             }
<<<<<<< HEAD

        export_model_slice_data(export_file_path, description, weight_seed, model_config_dict,
                                weight_dict, num_units_dict, activation_function_dict,
                                weight_config_dict, mean_network_activity_dict)
=======
        
        export_model_slice_data(export_file_path, description, weight_seed, model_config_dict,
                                weight_dict, num_units_dict, activation_function_dict,
                                weight_config_dict, mean_network_activity_dict, weight_history_dict)
>>>>>>> 60e8b0d2

        export_file_path = export_file_path[:-5] + '_dynamics.hdf5'
        export_dynamic_model_data(export_file_path, description, weight_seed, model_config_dict, num_units_dict,
                                  activation_function_dict, weight_config_dict, weight_dict, cell_tau_dict,
                                  synapse_tau_dict, channel_conductance_dynamics_dict, net_current_dynamics_dict,
                                  cell_voltage_dynamics_dict, network_activity_dynamics_dict)
<<<<<<< HEAD

=======
    
    print('Simulation took %.1f s' % (time.time() - start_time))
    
>>>>>>> 60e8b0d2
    if plot:
        plot_dynamics(t, median_sparsity_dynamics_dict, median_similarity_dynamics_dict, mean_selectivity_dynamics_dict,
                      fraction_nonzero_response_dynamics_dict, description)

<<<<<<< HEAD
        plot_model_summary(mean_network_activity_dict, sparsity_dict, similarity_matrix_dict, selectivity_dict, description)

    print('Simulation took %.1f s' % (time.time() - start_time))

    plt.show()  # this forces all plots generated with fig.show() to wait for the user to close them before exiting python
=======
        plot_model_summary(mean_network_activity_dict, sparsity_dict, similarity_matrix_dict, selectivity_dict,
                           description)
        # this forces all plots generated with fig.show() to wait for the user to close them before exiting python
        plt.show()
>>>>>>> 60e8b0d2

    globals().update(locals())


if __name__ == '__main__':
    # this extra flag stops the click module from forcing system exit when python is in interactive mode
    main(standalone_mode=False)<|MERGE_RESOLUTION|>--- conflicted
+++ resolved
@@ -1,1716 +1,7 @@
 # This script is the same as "optimize_dynamic_model.py" but with references to nested and
 # related parallel computing functions removed to minimize the requirements for running a single model
 
-<<<<<<< HEAD
-import click
-import datetime
-import h5py
-import sys
-import numpy as np
-import matplotlib.pyplot as plt
-from sklearn.metrics.pairwise import cosine_similarity
-from collections.abc import Iterable
-from copy import deepcopy
-from scipy.integrate import solve_ivp
-from distutils.util import strtobool
-import os, time
-
-import warnings
-warnings.filterwarnings("ignore")
-
-
-def recursive_append_binary_input_patterns(n, index=None, input_pattern_list=None):
-    """
-    Recursively copy and extend all patterns in the current pattern list to include all binary combinations of length n.
-    :param n: int
-    :param index: int
-    :param input_pattern_list: list of lists of int
-    :return: list of lists
-    """
-    if input_pattern_list is None:
-        input_pattern_list = []
-        index = 0
-        # If the current list of patterns is empty, generate the first two patterns with length 1
-        input_pattern_list.append([0])
-        input_pattern_list.append([1])
-    else:
-        # Otherwise, duplicate all previous input patterns of length column - 1, and append either 0 or 1
-        prev_num_patterns = len(input_pattern_list)
-        for i in range(prev_num_patterns):
-            pattern0 = input_pattern_list[i]
-            pattern1 = list(pattern0)
-            # This modifies pattern0, which is already contained in the input_pattern_list
-            pattern0.append(0)
-            pattern1.append(1)
-            # This modifies pattern1, which needs to be appended to the input_pattern_list
-            input_pattern_list.append(pattern1)
-    if index >= n - 1:
-        return input_pattern_list
-    else:
-        return recursive_append_binary_input_patterns(n, index + 1, input_pattern_list)
-
-
-def get_binary_input_patterns(n, sort=True, plot=False):
-    """
-    Return a 2D numpy array with 2 ** n rows and n columns containing all possible patterns (rows) comprised of n units
-    (columns) that can either be on (0) or off (1).
-    :param n: int; number of units
-    :param sort: bool; whether to sort input patterns by the summed activity of the inputs
-    :param plot: bool; whether to plot
-    :return: 2d array
-    """
-    input_pattern_list = recursive_append_binary_input_patterns(n)
-    input_pattern_array = np.array(input_pattern_list)
-    if sort:
-        summed_input_activities = np.sum(input_pattern_array, axis=1)
-        sorted_indexes = np.argsort(summed_input_activities)
-        input_pattern_array = input_pattern_array[sorted_indexes]
-        summed_input_activities = summed_input_activities[sorted_indexes]
-    if plot:
-        fig = plt.figure(figsize=(7, 5))
-        ax1 = plt.subplot2grid((1, 6), (0, 0), colspan=5, rowspan=1)
-        ax1.imshow(input_pattern_array, cmap='binary', aspect='auto')
-        ax1.set_title('Input unit activity')
-        ax1.set_xlabel('Input unit ID')
-        ax1.set_ylabel('Input pattern ID')
-        ax2 = plt.subplot2grid((1, 6), (0, 5), colspan=1, rowspan=1)
-        ax2.imshow(np.atleast_2d(summed_input_activities).T, cmap='binary', aspect='auto')
-        ax2.yaxis.set_label_position("right")
-        ax2.set_ylabel('Summed unit activity', rotation=-90., labelpad=30)
-        ax2.set_xticks([])
-        ax2.set_yticks([])
-        fig.tight_layout(w_pad=4.)
-        fig.show()
-
-    return input_pattern_array
-
-
-def act_funct_args(population, activation_function_dict):
-    """
-    Gets custom parameters for the given activation function if they are provided
-    :param population: string
-    :param activation_function_dict: dictionary
-    :return: dictionary
-    """
-    if 'Arguments' in activation_function_dict[population]:
-        this_kwargs = activation_function_dict[population]['Arguments']
-    else:
-        this_kwargs = {}
-    return this_kwargs
-
-
-def identity_activation(x):
-    return x
-
-
-def piecewise_linear_activation(weighted_input, peak_output=3., peak_input=7., threshold=0.):
-    """
-    Output is zero below a threshold, then increases linearly for inputs up to the specified maximum values for inputs
-    and output.
-    :param weighted_input: array of float
-    :param peak_output: float
-    :param peak_input: float
-    :param threshold: float
-    :return: array of float
-    """
-
-    slope = peak_output / (peak_input - threshold)
-
-    input_above_threshold = np.maximum(0., weighted_input-threshold)
-    output = slope * np.minimum(input_above_threshold, peak_input-threshold)
-
-    return output
-
-
-def get_callable_from_str(func_name):
-    """
-    Look for a callable function with the specified name in the global namespace.
-    :param func_name: str
-    :return: callable
-    """
-    if func_name in globals():
-        func = globals()[func_name]
-    elif hasattr(sys.modules[__name__], func_name):
-        func = getattr(sys.modules[__name__], func_name)
-    else:
-        raise RuntimeError('get_callable_from_str: %s not found' % func_name)
-    if callable(func):
-        return func
-    else:
-        raise RuntimeError('get_callable_from_str: %s not found' % func_name)
-
-
-def get_d_syn_current_dt_array(syn_current, pre_activity, weights, synapse_tau, synapse_scalar):
-    """
-    Compute the rates of change of all synapses from all the units in a single presynaptic population to all the
-    units in a single postsynaptic population. Initial currents are provided as a 2D matrix. Initial presynaptic
-    activity is provided as a 1D array. Weights are provided as a 2D matrix.
-    :param syn_current: array of float (number of presynaptic units, number of postsynaptic units)
-    :param pre_activity: array of float (number of presynaptic units)
-    :param weights: array of float (number of presynaptic units, number of postsynaptic units)
-    :param synapse_tau: float (seconds)
-    :param synapse_scalar: float
-    :return: array of float (number of presynaptic units, number of postsynaptic units)
-    """
-    # repeat the array of presynaptic activities along columns to match the shape of the weights and currents
-    d_syn_current_dt_array = \
-        -syn_current / synapse_tau + weights * pre_activity[:, None] * synapse_scalar
-    return d_syn_current_dt_array
-
-
-def get_d_cell_voltage_dt_array(cell_voltage, net_current, cell_tau, input_resistance=1.):
-    """
-    Computes the rates of change of cellular voltage in all units of a single population. Initial cell voltages are
-    provided as a 1D array. The summed initial synaptic currents are provided as a 1D array.
-    :param cell_voltage: array of float (num units in population)
-    :param net_current: array of float (num units in population)
-    :param cell_tau: float (seconds)
-    :param input_resistance: float
-    :return: array of float (num units in population)
-    """
-    d_cell_voltage_dt_array = (-cell_voltage + input_resistance * net_current) / cell_tau
-    return d_cell_voltage_dt_array
-
-
-def get_d_conductance_dt_array(channel_conductance, pre_activity, rise_tau, decay_tau):
-    d_conductance_dt_array = -channel_conductance / decay_tau + \
-                             np.maximum(0., pre_activity[:, None] - channel_conductance) / rise_tau
-    return d_conductance_dt_array
-
-
-def get_net_current(weights, channel_conductances, cell_voltage, reversal_potential):
-    net_current_array = ((weights * channel_conductances) * (reversal_potential - cell_voltage))
-    net_current_array = np.sum(net_current_array, axis=0)
-    return net_current_array
-
-
-def get_d_network_intermediates_dt_dicts(num_units_dict, synapse_tau_dict, cell_tau_dict, weight_dict,
-                                         weight_config_dict, synaptic_reversal_dict, channel_conductance_dict,
-                                         cell_voltage_dict, network_activity_dict):
-    """
-    Computes rates of change of all synaptic currents and all cell voltages for all populations in a network.
-    :param num_units_dict: dict: {'population': int (number of units in this population)}
-    :param synapse_tau_dict: nested dict:
-        {'postsynaptic population label':
-            {'presynaptic population label':
-                float (seconds)
-            }
-        }
-    :param cell_tau_dict:
-        {'population label':
-            float (seconds)
-        }
-    :param weight_dict: nested dict:
-        {'postsynaptic population label':
-            {'presynaptic population label':
-                2d array of float (number of presynaptic units, number of postsynaptic units)
-            }
-        }
-    :param weight_config_dict: nested dict:
-        {'postsynaptic population label':
-            {'resynaptic population label':
-                {'distribution: string
-    :param syn_current_dict:
-        {'post population label':
-            {'pre population label':
-                2d array of float (number of presynaptic units, number of postsynaptic units)
-            }
-        }
-    :param cell_voltage_dict:
-        {'population label':
-            1d array of float (number of units)
-        }
-    :param network_activity_dict:
-        {'population label':
-            1d array of float (number of units)
-        }
-    :return: tuple of dict: (d_syn_current_dt_dict, d_cell_voltage_dt_dict)
-    """
-    d_syn_current_dt_dict = {}
-    d_cell_voltage_dt_dict = {}
-    d_conductance_dt_dict = {}
-
-    for post_population in weight_dict:  # get the change in synaptic currents for every connection
-        d_conductance_dt_dict[post_population] = {}
-        this_cell_tau = cell_tau_dict[post_population]
-        this_net_current = np.zeros_like(network_activity_dict[post_population])
-        this_cell_voltage = cell_voltage_dict[post_population]
-        for pre_population in weight_dict[post_population]:
-
-            this_decay_tau = synapse_tau_dict[post_population][pre_population]['decay']
-            this_rise_tau = synapse_tau_dict[post_population][pre_population]['rise']
-
-            this_channel_conductance = channel_conductance_dict[post_population][pre_population]
-
-            this_pre_activity = network_activity_dict[pre_population]
-            d_conductance_dt_dict[post_population][pre_population] = \
-                get_d_conductance_dt_array(this_channel_conductance, this_pre_activity, this_rise_tau, this_decay_tau)
-
-            this_weights = weight_dict[post_population][pre_population]
-
-            this_connection_type = weight_config_dict[post_population][pre_population]['connection_type']
-            this_reversal_potential = synaptic_reversal_dict[this_connection_type]
-
-            # TODO(done): np.sum should be inside get_net_current
-            this_net_current += get_net_current(this_weights, channel_conductance_dict[post_population][pre_population],
-                                                       this_cell_voltage, this_reversal_potential)
-            #this_net_current += np.sum(syn_current_dict[post_population][pre_population], axis=0)
-        d_cell_voltage_dt_dict[post_population] = \
-            get_d_cell_voltage_dt_array(this_cell_voltage, this_net_current, this_cell_tau)
-
-    return d_conductance_dt_dict, d_cell_voltage_dt_dict
-
-
-def nested_dicts_to_flat_state_list(channel_conductance_dict, cell_voltage_dict):
-    """
-    Given nested dictionaries of synaptic currents and cell_voltages, return a flat list of state variables.
-    Also return a legend that can be used to re-construct the original nested dictionaries. This is in the form
-    of a nested dictionary of indexes into the flat list.
-    :param cell_voltage_dict: dict of voltages by population; {pop_name: 1d array of float}
-    :param syn_current_dict: dict of synaptic currents by projection; {post_pop_name: {pre_pop_name: 2d array of float}}
-    :return: tuple; (list of float, nested dict: tuple of int indexes)
-    """
-    legend = dict()
-    state_list = []
-    legend['cell_voltage'] = dict()
-    start = 0
-    legend['channel_conductance'] = dict()
-    for post_population in sorted(list(channel_conductance_dict.keys())):
-        legend['channel_conductance'][post_population] = {}
-        for pre_population in sorted(list(channel_conductance_dict[post_population].keys())):
-            state_list.extend(np.ravel(channel_conductance_dict[post_population][pre_population]))
-            end = len(state_list)
-            legend['channel_conductance'][post_population][pre_population] = (start, end)
-            start = end
-
-    for population in sorted(list(cell_voltage_dict.keys())):
-        state_list.extend(cell_voltage_dict[population])
-        end = len(state_list)
-        legend['cell_voltage'][population] = (start, end)
-        start = end
-    return state_list, legend
-
-
-def flat_state_list_to_nested_dicts(state_list, legend, num_units_dict):
-    """
-    Given a flat list of state variables, use the provided legend to construct nested dictionaries of synaptic currents
-    and cell_voltages. The legend is in the form of a nested dictionary of indexes into the flat list.
-    :param state_list: list of float
-    :param legend: nested dict: tuple of of int indexes
-    :param num_units_dict: dict of int
-    :return: tuple; nested dicts of states by population
-    """
-    channel_conductance_dict = dict()
-    cell_voltage_dict = dict()
-
-    for post_population in sorted(list(legend['channel_conductance'].keys())):
-        channel_conductance_dict[post_population] = {}
-        for pre_population in sorted(list(legend['channel_conductance'][post_population].keys())):
-            start = legend['channel_conductance'][post_population][pre_population][0]
-            end = legend['channel_conductance'][post_population][pre_population][1]
-            this_state_array = np.array(state_list[start:end]).reshape(
-                (num_units_dict[pre_population], num_units_dict[post_population]))
-            channel_conductance_dict[post_population][pre_population] = this_state_array
-
-    for population in sorted(list(legend['cell_voltage'].keys())):
-        start = legend['cell_voltage'][population][0]
-        end = legend['cell_voltage'][population][1]
-        cell_voltage_dict[population] = np.array(state_list[start:end])
-
-
-
-    return channel_conductance_dict, cell_voltage_dict
-
-
-def simulate_network_dynamics(t, state_list, legend, input_pattern, num_units_dict, synapse_tau_dict, cell_tau_dict,
-                              weight_dict, weight_config_dict,  activation_function_dict, synaptic_reversal_dict):
-
-    """
-    Called by scipy.integrate.solve_ivp to compute the rates of change of all network state variables given a flat list
-    of initial state values and a pattern of activity in a population of inputs.
-    :param synaptic_reversal_dict:
-    :param t: float; time point (seconds)
-    :param state_list: list of float; flat list of intermediate network variables (synaptic currents and cell voltages)
-    :param legend: nested dict: tuple of of int indexes
-    :param input_pattern: array of float (num units in Input population)
-    :param num_units_dict: dict: {'population': int (number of units in this population)}
-    :param synapse_tau_dict: nested dict:
-        {'postsynaptic population label':
-            {'presynaptic population label':
-                float (seconds)
-            }
-        }
-    :param cell_tau_dict:
-        {'population label':
-            float (seconds)
-        }
-    :param weight_dict: nested dict:
-        {'postsynaptic population label':
-            {'presynaptic population label':
-                2d array of float (number of presynaptic units, number of postsynaptic units)
-            }
-        }
-    :param activation_function_dict: dict:
-        {'population': callable (function to call to convert weighted input to output activity for this population)}
-        }
-    :return: list of float; (time derivatives of states variables)
-    """
-
-    channel_conductance_dict, cell_voltage_dict = flat_state_list_to_nested_dicts(state_list, legend, num_units_dict)
-
-    network_activity_dict = {}
-    network_activity_dict['Input'] = np.copy(input_pattern)
-
-
-
-    for population in cell_voltage_dict:
-
-        this_activation_function = get_callable_from_str(activation_function_dict[population]['Name'])
-        # TODO(done): may want to have a helper function parse this dictionary
-        this_kwargs = act_funct_args(population, activation_function_dict)
-
-        network_activity_dict[population] = this_activation_function(cell_voltage_dict[population],
-                                                                     **this_kwargs)
-
-    d_conductance_dt_dict, d_cell_voltage_dt_dict = \
-        get_d_network_intermediates_dt_dicts(num_units_dict, synapse_tau_dict, cell_tau_dict, weight_dict,
-                                             weight_config_dict, synaptic_reversal_dict, channel_conductance_dict,
-                                             cell_voltage_dict, network_activity_dict)
-
-    d_state_dt_list, legend = nested_dicts_to_flat_state_list(d_conductance_dt_dict, d_cell_voltage_dt_dict)
-
-    return d_state_dt_list
-
-
-
-def state_dynamics_to_nested_dicts(state_dynamics, legend, input_pattern, num_units_dict, activation_function_dict,
-                                   weight_dict, cell_voltage_dict, weight_config_dict, synaptic_reversal_dict):
-    """
-    The output of scipy.integrate.solve_ivp is a 2D array containing the values of all network state variables (rows)
-    over time (columns). This function uses the provided legend to construct nested dictionaries of network
-    intermediates and cell activities. The legend is in the form of a nested dictionary of indexes into the rows of the
-    state matrix.
-    :param state_dynamics: 2d array of float (num state variables, num time points)
-    :param legend: nested dict of int indexes
-    :param input_pattern: array of float (num units in Input population)
-    :param num_units_dict: dict: {'population': int (number of units in this population)}
-    :param activation_function_dict: dict:
-        {'population': callable (function to call to convert weighted input to output activity for this population)}
-        }
-    :return: tuple of nested dict
-    """
-    len_t = state_dynamics.shape[1]
-
-    #syn_current_dynamics_dict = {}
-    net_current_dynamics_dict = {}
-    cell_voltage_dynamics_dict = {}
-    network_activity_dynamics_dict = {}
-    channel_conductance_dynamics_dict = {}
-
-    # fancy way to copy static input pattern across additional dimension of time
-    network_activity_dynamics_dict['Input'] = np.broadcast_to(input_pattern[..., None], input_pattern.shape + (len_t,))
-
-    for post_population in legend['channel_conductance']:
-        channel_conductance_dynamics_dict[post_population] = {}
-        net_current_dynamics_dict[post_population] = np.zeros((num_units_dict[post_population], len_t))
-        cell_voltage_dynamics_dict[post_population] = np.empty((num_units_dict[post_population], len_t))
-        network_activity_dynamics_dict[post_population] = np.empty((num_units_dict[post_population], len_t))
-        for pre_population in legend['channel_conductance'][post_population]:
-            channel_conductance_dynamics_dict[post_population][pre_population] = \
-                np.empty((num_units_dict[pre_population], num_units_dict[post_population], len_t))
-
-    for i in range(len_t):
-        channel_conductance_dict, cell_voltage_dict = \
-            flat_state_list_to_nested_dicts(state_dynamics[:,i], legend, num_units_dict)
-        for post_population in channel_conductance_dict:
-            for pre_population in channel_conductance_dict[post_population]:
-                channel_conductance_dynamics_dict[post_population][pre_population][:,:,i] = \
-                    channel_conductance_dict[post_population][pre_population]
-                this_weights = weight_dict[post_population][pre_population]
-                this_cell_voltage = cell_voltage_dict[post_population]
-                this_connection_type = weight_config_dict[post_population][pre_population]['connection_type']
-                this_reversal_potential = synaptic_reversal_dict[this_connection_type]
-
-                # TODO: np.sum should happen inside get_net_current
-                net_current_dynamics_dict[post_population][:,i] += \
-                    np.sum(get_net_current(this_weights, channel_conductance_dict[post_population][pre_population],
-                                           this_cell_voltage, this_reversal_potential), axis=0)
-        for population in cell_voltage_dict:
-            cell_voltage_dynamics_dict[population][:,i] = cell_voltage_dict[population]
-            this_activation_function = get_callable_from_str(activation_function_dict[population]['Name'])
-            this_kwargs = act_funct_args(population, activation_function_dict)
-            network_activity_dynamics_dict[population][:,i] = \
-                this_activation_function(cell_voltage_dict[population], **this_kwargs)
-
-    return channel_conductance_dynamics_dict, net_current_dynamics_dict, cell_voltage_dynamics_dict, \
-           network_activity_dynamics_dict
-
-
-def compute_network_activity_dynamics(t, input_pattern, num_units_dict, synapse_tau_dict, cell_tau_dict, weight_dict,
-                                      weight_config_dict,
-                                      activation_function_dict, synaptic_reversal_dict):
-    """
-    Use scipy.integrate.solve_ivp to calculate network intermediates and activites over time, in response to a single,
-    static input pattern.
-    :param t: array of float
-    :param input_pattern: array of float (num units in Input population)
-    :param num_units_dict: dict: {'population': int (number of units in each population)}
-    :param synapse_tau_dict: dict of dicts:
-        {'postsynaptic population label':
-            {'presynaptic population label': float (synaptic time constant for each connection)}}
-    :param cell_tau_dict: dict: {'population label': float (voltage time constant for each population)}
-    :param weight_dict: nested dict:
-        {'postsynaptic population label':
-            {'presynaptic population label': 2d array of float
-                (number of presynaptic units, number of postsynaptic units)
-            }
-        }
-    :param activation_function_dict: dict:
-        {'population': callable (function to call to convert weighted input to output activity for this population)}
-        }
-    :param synaptic_reversal_dict:
-    :return: tuple of nested dict
-    """
-
-    # Initialize nested dictionaries to contain network intermediates for one time step
-    # in response to one input pattern
-    cell_voltage_dict = {}
-    network_activity_dict = {}
-    channel_conductance_dict = {}
-
-    network_activity_dict['Input'] = np.copy(input_pattern)
-
-    for post_population in weight_dict:
-        channel_conductance_dict[post_population] = {}
-        for pre_population in weight_dict[post_population]:
-            channel_conductance_dict[post_population][pre_population] = np.zeros(
-                (num_units_dict[pre_population], num_units_dict[post_population]))
-
-        cell_voltage_dict[post_population] = np.zeros(num_units_dict[post_population])
-        network_activity_dict[post_population] = np.zeros(num_units_dict[post_population])
-
-    initial_state_list, legend = nested_dicts_to_flat_state_list(channel_conductance_dict, cell_voltage_dict)
-
-    sol = solve_ivp(simulate_network_dynamics, t_span=(t[0], t[-1]), y0=initial_state_list, t_eval=t,
-                    args=(legend, input_pattern, num_units_dict, synapse_tau_dict, cell_tau_dict,
-                          weight_dict, weight_config_dict, activation_function_dict, synaptic_reversal_dict))
-
-    channel_conductance_dynamics_dict, net_current_dynamics_dict, cell_voltage_dynamics_dict, \
-    network_activity_dynamics_dict = state_dynamics_to_nested_dicts(sol.y, legend, input_pattern, num_units_dict,
-                                                                    activation_function_dict, weight_dict,
-                                                                    cell_voltage_dict, weight_config_dict,
-                                                                    synaptic_reversal_dict)
-
-    return channel_conductance_dynamics_dict, net_current_dynamics_dict, cell_voltage_dynamics_dict, \
-        network_activity_dynamics_dict
-
-def get_network_dynamics_dicts(t, input_patterns, num_units_dict, synapse_tau_dict, cell_tau_dict, weight_dict,
-                               weight_config_dict,
-                               activation_function_dict, synaptic_reversal_dict):
-    """
-    Use scipy.integrate.solve_ivp to calculate network intermediates and activites over time, in response to a set of
-    input patterns.
-    static input pattern.
-    :param t: array of float
-    :param input_patterns: 2D array of float (num input patterns, num units in Input population)
-    :param num_units_dict: dict: {'population': int (number of units in each population)}
-    :param synapse_tau_dict: dict of dicts:
-        {'postsynaptic population label':
-            {'presynaptic population label': float (synaptic time constant for each connection)}}
-    :param cell_tau_dict: dict: {'population label': float (voltage time constant for each population)}
-    :param weight_dict: nested dict:
-        {'postsynaptic population label':
-            {'presynaptic population label': 2d array of float
-                (number of presynaptic units, number of postsynaptic units)
-            }
-        }
-    :param activation_function_dict: dict:
-        {'population': callable (function to call to convert weighted input to output activity for this population)}
-        }
-    :param synaptic_reversal_dict:
-    :return: tuple of nested dict
-    """
-
-    # Initialize nested dictionaries to contain network intermediates in response to a set of input patterns across
-    # all time steps
-    channel_conductance_dynamics_dict = {}
-    net_current_dynamics_dict = {}
-    cell_voltage_dynamics_dict = {}
-    network_activity_dynamics_dict = {}
-
-    for population in num_units_dict:
-        network_activity_dynamics_dict[population] = np.empty((len(input_patterns), num_units_dict[population], len(t)))
-
-    for post_population in weight_dict:
-        channel_conductance_dynamics_dict[post_population] = {}
-        for pre_population in weight_dict[post_population]:
-            channel_conductance_dynamics_dict[post_population][pre_population] = \
-                np.empty((len(input_patterns), num_units_dict[pre_population], num_units_dict[post_population], len(t)))
-
-        net_current_dynamics_dict[post_population] = \
-            np.empty((len(input_patterns), num_units_dict[post_population], len(t)))
-
-
-        cell_voltage_dynamics_dict[post_population] = \
-            np.empty((len(input_patterns), num_units_dict[post_population], len(t)))
-
-    for pattern_index in range(len(input_patterns)):
-        this_input_pattern = input_patterns[pattern_index]
-        this_channel_conductance_dynamics_dict, this_net_current_dynamics_dict, this_cell_voltage_dynamics_dict, \
-        this_network_activity_dynamics_dict = \
-            compute_network_activity_dynamics(t, this_input_pattern, num_units_dict, synapse_tau_dict, cell_tau_dict,
-                                              weight_dict, weight_config_dict, activation_function_dict,
-                                              synaptic_reversal_dict)
-
-        for population in this_network_activity_dynamics_dict:
-            network_activity_dynamics_dict[population][pattern_index, :, :] = \
-                this_network_activity_dynamics_dict[population]
-
-        for post_population in this_channel_conductance_dynamics_dict:
-            for pre_population in this_channel_conductance_dynamics_dict[post_population]:
-                channel_conductance_dynamics_dict[post_population][pre_population][pattern_index, :, :, :] = \
-                    this_channel_conductance_dynamics_dict[post_population][pre_population]
-            net_current_dynamics_dict[post_population][pattern_index, :, :] = \
-                this_net_current_dynamics_dict[post_population]
-            cell_voltage_dynamics_dict[post_population][pattern_index, :, :] = \
-                this_cell_voltage_dynamics_dict[post_population]
-
-    return channel_conductance_dynamics_dict, net_current_dynamics_dict, cell_voltage_dynamics_dict, \
-           network_activity_dynamics_dict
-
-def plain_Hebb(weights, post_activity, pre_activity, learning_rate):
-    delta_weights = learning_rate * np.outer(pre_activity, post_activity)
-    weights = weights + delta_weights
-    return weights
-
-def Hebb_weight_norm(weights, post_activity, pre_activity, learning_rate):
-    delta_weights = learning_rate * np.outer(pre_activity, post_activity)
-    weight_scale = np.sum(weights, axis=0)
-    weights = weights + delta_weights
-    weights = weights / np.sum(weights, axis=0) * weight_scale
-    return weights
-def test_network(t, input_patterns, num_units_dict, synapse_tau_dict, cell_tau_dict, weight_dict,
-                               weight_config_dict,
-                               activation_function_dict, synaptic_reversal_dict, time_point):
-    """
-    Use scipy.integrate.solve_ivp to calculate network intermediates and activites over time, in response to a set of
-    input patterns.
-    static input pattern.
-    :param t: array of float
-    :param input_patterns: 2D array of float (num input patterns, num units in Input population)
-    :param num_units_dict: dict: {'population': int (number of units in each population)}
-    :param synapse_tau_dict: dict of dicts:
-        {'postsynaptic population label':
-            {'presynaptic population label': float (synaptic time constant for each connection)}}
-    :param cell_tau_dict: dict: {'population label': float (voltage time constant for each population)}
-    :param weight_dict: nested dict:
-        {'postsynaptic population label':
-            {'presynaptic population label': 2d array of float
-                (number of presynaptic units, number of postsynaptic units)
-            }
-        }
-    :param activation_function_dict: dict:
-        {'population': callable (function to call to convert weighted input to output activity for this population)}
-        }
-    :param synaptic_reversal_dict:
-    :param time_point: tuple of float
-    :return: tuple of nested dict
-    """
-
-    # Initialize nested dictionaries to contain network intermediates in response to a set of input patterns across
-    # all time steps
-    channel_conductance_dynamics_dict = {}
-    net_current_dynamics_dict = {}
-    cell_voltage_dynamics_dict = {}
-    network_activity_dynamics_dict = {}
-    mean_network_activity_dict = {}
-
-    for population in num_units_dict:
-        network_activity_dynamics_dict[population] = np.empty((len(input_patterns), num_units_dict[population], len(t)))
-        mean_network_activity_dict[population] = np.empty((len(input_patterns), num_units_dict[population]))
-
-    for post_population in weight_dict:
-        channel_conductance_dynamics_dict[post_population] = {}
-        for pre_population in weight_dict[post_population]:
-            channel_conductance_dynamics_dict[post_population][pre_population] = \
-                np.empty((len(input_patterns), num_units_dict[pre_population], num_units_dict[post_population], len(t)))
-
-        net_current_dynamics_dict[post_population] = \
-            np.empty((len(input_patterns), num_units_dict[post_population], len(t)))
-
-
-        cell_voltage_dynamics_dict[post_population] = \
-            np.empty((len(input_patterns), num_units_dict[post_population], len(t)))
-
-    for pattern_index in range(len(input_patterns)):
-        this_input_pattern = input_patterns[pattern_index]
-        this_channel_conductance_dynamics_dict, this_net_current_dynamics_dict, this_cell_voltage_dynamics_dict, \
-        this_network_activity_dynamics_dict = \
-            compute_network_activity_dynamics(t, this_input_pattern, num_units_dict, synapse_tau_dict, cell_tau_dict,
-                                              weight_dict, weight_config_dict, activation_function_dict,
-                                              synaptic_reversal_dict)
-        this_mean_network_activity_dict = slice_network_activity_dynamics_single_input_pattern_dict(
-            this_network_activity_dynamics_dict, t, time_point)
-
-        for population in this_network_activity_dynamics_dict:
-            network_activity_dynamics_dict[population][pattern_index, :, :] = \
-                this_network_activity_dynamics_dict[population]
-            mean_network_activity_dict[population][pattern_index, :] = this_mean_network_activity_dict[population]
-
-        for post_population in this_channel_conductance_dynamics_dict:
-            for pre_population in this_channel_conductance_dynamics_dict[post_population]:
-                channel_conductance_dynamics_dict[post_population][pre_population][pattern_index, :, :, :] = \
-                    this_channel_conductance_dynamics_dict[post_population][pre_population]
-            net_current_dynamics_dict[post_population][pattern_index, :, :] = \
-                this_net_current_dynamics_dict[post_population]
-            cell_voltage_dynamics_dict[post_population][pattern_index, :, :] = \
-                this_cell_voltage_dynamics_dict[post_population]
-
-    return channel_conductance_dynamics_dict, net_current_dynamics_dict, cell_voltage_dynamics_dict, \
-           network_activity_dynamics_dict, mean_network_activity_dict
-
-def train_network(t, input_patterns, num_units_dict, synapse_tau_dict, cell_tau_dict, weight_dict,
-                               weight_config_dict,
-                               activation_function_dict, synaptic_reversal_dict, time_point, train_epochs, train_seed):
-    """
-    Use scipy.integrate.solve_ivp to calculate network intermediates and activites over time, in response to a set of
-    input patterns.
-    static input pattern.
-    :param t: array of float
-    :param input_patterns: 2D array of float (num input patterns, num units in Input population)
-    :param num_units_dict: dict: {'population': int (number of units in each population)}
-    :param synapse_tau_dict: dict of dicts:
-        {'postsynaptic population label':
-            {'presynaptic population label': float (synaptic time constant for each connection)}}
-    :param cell_tau_dict: dict: {'population label': float (voltage time constant for each population)}
-    :param weight_dict: nested dict:
-        {'postsynaptic population label':
-            {'presynaptic population label': 2d array of float
-                (number of presynaptic units, number of postsynaptic units)
-            }
-        }
-    :param activation_function_dict: dict:
-        {'population': callable (function to call to convert weighted input to output activity for this population)}
-        }
-    :param synaptic_reversal_dict:
-    :param time_point: tuple of float
-    :param train_epochs: int (number of times to repeat input patterns)
-    :param train_seed: int
-    :return: tuple of nested dict
-    """
-
-    # Initialize nested dictionaries to contain network intermediates in response to a set of input patterns across
-    # all time steps
-    channel_conductance_dynamics_dict = {}
-    net_current_dynamics_dict = {}
-    cell_voltage_dynamics_dict = {}
-    network_activity_dynamics_dict = {}
-    mean_network_activity_dict = {}
-    weight_history_dict = {}
-    train_steps = len(input_patterns) * train_epochs
-
-    for population in num_units_dict:
-        network_activity_dynamics_dict[population] = np.empty((train_steps, num_units_dict[population], len(t)))
-        mean_network_activity_dict[population] = np.empty((train_steps, num_units_dict[population]))
-
-    for post_population in weight_dict:
-        channel_conductance_dynamics_dict[post_population] = {}
-        weight_history_dict[post_population] = {}
-        for pre_population in weight_dict[post_population]:
-            channel_conductance_dynamics_dict[post_population][pre_population] = \
-                np.empty((train_steps, num_units_dict[pre_population], num_units_dict[post_population], len(t)))
-            weight_history_dict[post_population][pre_population] = \
-                np.empty((train_steps, num_units_dict[pre_population], num_units_dict[post_population]))
-
-        net_current_dynamics_dict[post_population] = \
-            np.empty((train_steps, num_units_dict[post_population], len(t)))
-
-
-        cell_voltage_dynamics_dict[post_population] = \
-            np.empty((train_steps, num_units_dict[post_population], len(t)))
-
-    local_random = np.random.RandomState()
-    local_random.seed(train_seed)
-    train_step = 0
-
-    for epoch in range(train_epochs):
-        pattern_indexes = np.arange(len(input_patterns))
-        local_random.shuffle(pattern_indexes)
-        for pattern_index in pattern_indexes:
-            this_input_pattern = input_patterns[pattern_index]
-            this_channel_conductance_dynamics_dict, this_net_current_dynamics_dict, this_cell_voltage_dynamics_dict, \
-            this_network_activity_dynamics_dict = \
-                compute_network_activity_dynamics(t, this_input_pattern, num_units_dict, synapse_tau_dict, cell_tau_dict,
-                                                  weight_dict, weight_config_dict, activation_function_dict,
-                                                  synaptic_reversal_dict)
-            this_mean_network_activity_dict = slice_network_activity_dynamics_single_input_pattern_dict(
-                this_network_activity_dynamics_dict, t, time_point)
-
-            for population in this_network_activity_dynamics_dict:
-                network_activity_dynamics_dict[population][train_step, :, :] = \
-                    this_network_activity_dynamics_dict[population]
-                mean_network_activity_dict[population][train_step, :] = this_mean_network_activity_dict[population]
-
-            for post_population in this_channel_conductance_dynamics_dict:
-                for pre_population in this_channel_conductance_dynamics_dict[post_population]:
-                    channel_conductance_dynamics_dict[post_population][pre_population][train_step, :, :, :] = \
-                        this_channel_conductance_dynamics_dict[post_population][pre_population]
-                net_current_dynamics_dict[post_population][train_step, :, :] = \
-                    this_net_current_dynamics_dict[post_population]
-                cell_voltage_dynamics_dict[post_population][train_step, :, :] = \
-                    this_cell_voltage_dynamics_dict[post_population]
-
-            for post_population in weight_config_dict:
-                for pre_population in weight_config_dict[post_population]:
-                    if 'learning_rule' in weight_config_dict[post_population][pre_population]:
-                        learning_rule = weight_config_dict[post_population][pre_population]['learning_rule']
-                        learning_rule_params = weight_config_dict[post_population][pre_population]['learning_rule_params']
-                        if learning_rule=='plain_Hebb':
-                            weight_dict[post_population][pre_population] = \
-                                plain_Hebb(weight_dict[post_population][pre_population], this_mean_network_activity_dict[post_population],
-                                           this_mean_network_activity_dict[pre_population], **learning_rule_params)
-                        elif learning_rule=='Hebb_weight_norm':
-                            weight_dict[post_population][pre_population] = \
-                                Hebb_weight_norm(weight_dict[post_population][pre_population],
-                                           this_mean_network_activity_dict[post_population],
-                                           this_mean_network_activity_dict[pre_population], **learning_rule_params)
-
-            for post_population in weight_dict:
-                for pre_population in weight_dict[post_population]:
-                    weight_history_dict[post_population][pre_population][train_step, :, :] = weight_dict[post_population][pre_population]
-            train_step += 1
-
-    return channel_conductance_dynamics_dict, net_current_dynamics_dict, cell_voltage_dynamics_dict, \
-           network_activity_dynamics_dict, mean_network_activity_dict, weight_history_dict
-
-def slice_network_activity_dynamics_dict(network_activity_dynamics_dict, t, time_point):
-    """
-    Given network activity dynamics across a set of input patterns over all time points, return network activity across
-    all input patterns at the time point specified.
-    :param network_activity_dynamics_dict: dict of 3d array of float;
-        {'population label':
-            3d array of float (number of input patterns, number of units in this population, number of time points)
-        }
-    :param t: array of float
-    :param time_point: float
-    :return: dict of 2d array of float;
-        {'population label':
-            2d array of float (number of input patterns, number of units in this population)
-        }
-    """
-    network_activity_dict = {}
-
-    if isinstance(time_point, (tuple, list)) and len(time_point) == 2:
-        t_start_index = np.where(t >= time_point[0])[0][0]
-        t_end_index = np.where(t >= time_point[1])[0][0]
-        for population in network_activity_dynamics_dict:
-            network_activity_dict[population] = \
-                np.mean(network_activity_dynamics_dict[population][:, :, t_start_index:t_end_index], axis=2)
-    elif isinstance(time_point, (str, int, float)):
-        time_point = max(float(time_point), t[-1])
-        t_index = np.where(t >= float(time_point))[0][0]
-        for population in network_activity_dynamics_dict:
-            network_activity_dict[population] = network_activity_dynamics_dict[population][:, :, t_index]
-    else:
-        raise AssertionError('time_point must be float or length 2 list or tuple')
-
-    return network_activity_dict
-
-def slice_network_activity_dynamics_single_input_pattern_dict(network_activity_dynamics_dict, t, time_point):
-    """
-    Given network activity dynamics for a single input pattern over all time points, return network activity at the time point specified.
-    :param network_activity_dynamics_dict: dict of 2d array of float;
-        {'population label':
-            2d array of float (number of units in this population, number of time points)
-        }
-    :param t: array of float
-    :param time_point: list or tuple of float
-    :return: dict of 1d array of float;
-        {'population label':
-            1d array of float (number of units in this population)
-        }
-    """
-    mean_network_activity_dict = {}
-
-#     if isinstance(time_point, (tuple, list)) and len(time_point) == 2:
-    t_start_index = np.where(t >= time_point[0])[0][0]
-    t_end_index = np.where(t >= time_point[1])[0][0]
-    for population in network_activity_dynamics_dict:
-        mean_network_activity_dict[population] = \
-            np.mean(network_activity_dynamics_dict[population][:, t_start_index:t_end_index], axis=1)
-
-
-    return mean_network_activity_dict
-
-def gini_coefficient(x):
-    x = np.asarray(x) + 0.0001
-    sorted_x = np.sort(x)
-    n = len(x)
-    cumx = np.cumsum(sorted_x, dtype=float)
-    return (n + 1 - 2 * np.sum(cumx) / cumx[-1]) / n
-
-
-def analyze_slice(network_activity_dict):
-    """
-    For each population, for each input pattern, compute sparsity.
-    For each population, compare the reponses across all input patterns using cosine similarity. Exclude responses where
-    all units in a population are zero.
-    :param network_activity_dict: dict:
-        {'population label': 2d array of float (number of input patterns, number of units in this population)
-        }
-    :return: tuple of dict:
-        sparsity_dict: dict:
-            {'population label': 1d array of float (number of input patterns),
-        similarity_matrix_dict: dict:
-            {'population label': 2d array of float
-                (number of valid response patterns, number of valid response patterns)
-            }
-    """
-
-    sparsity_dict = {}
-    similarity_matrix_dict = {}
-    selectivity_dict = {}
-    fraction_active_patterns_dict = {}
-    fraction_active_units_dict = {}
-
-    num_patterns = network_activity_dict['Input'].shape[0]
-
-    for population in network_activity_dict:
-
-        # number of nonzero units per pattern
-        sparsity_dict[population] = np.count_nonzero(network_activity_dict[population], axis=1)
-
-        # if pop activity is 0, remove this sample from similarity calculation
-        invalid_indexes = np.where(sparsity_dict[population] == 0.)[0]
-        similarity_matrix_dict[population] = cosine_similarity(network_activity_dict[population])
-        similarity_matrix_dict[population][invalid_indexes, :] = np.nan
-        similarity_matrix_dict[population][:, invalid_indexes] = np.nan
-
-        invalid_indexes = np.where(sparsity_dict[population] == 0.)[0]
-        fraction_active_patterns_dict[population] = 1. - len(invalid_indexes) / num_patterns
-
-        # number of nonzero patterns per unit
-        selectivity_dict[population] = np.count_nonzero(network_activity_dict[population], axis=0)
-        invalid_indexes = np.where(selectivity_dict[population] == 0.)[0]
-        fraction_active_units_dict[population] = 1. - len(invalid_indexes) / num_patterns
-
-
-    return sparsity_dict, similarity_matrix_dict, selectivity_dict, fraction_active_patterns_dict, \
-           fraction_active_units_dict
-
-
-def analyze_dynamics(network_activity_dynamics_dict):
-    """
-    For each population, for each input pattern, for each time point, compute sparsity. For each time
-    point, return the median activity across input patterns.
-    For each population, for each time point, compare the reponses across all input patterns using cosine similarity.
-    Exclude responses where all units in a population are zero. For each time point, return the median similarity across
-    all valid pairs of response patterns.
-    :param network_activity_dynamics_dict: dict:
-        {'population label': 3d array of float
-            (number of input patterns, number of units in this population, number of timepoints)
-        }
-    :return: :return: tuple of dict:
-        median_sparsity_dynamics_dict: dict:
-            {'population label': 1d array of float (number of time points),
-        median_similarity_dynamics_dict: dict:
-            {'population label': 1d array of float (number of time points)
-            }
-
-    """
-    sparsity_dynamics_dict = {}
-    similarity_dynamics_dict = {}
-    selectivity_dynamics_dict = {}
-    fraction_nonzero_response_dynamics_dict = {}
-
-    first_activity_dynamics_matrix = next(iter(network_activity_dynamics_dict.values()))
-    num_patterns = first_activity_dynamics_matrix.shape[0]
-    len_t = first_activity_dynamics_matrix.shape[-1]
-
-    for population in network_activity_dynamics_dict:
-        pop_size = network_activity_dynamics_dict[population].shape[1]
-        sparsity_dynamics_dict[population] = np.empty([len_t,num_patterns])
-        similarity_dynamics_dict[population] = np.empty([len_t,num_patterns, num_patterns])
-        selectivity_dynamics_dict[population] = np.empty([len_t,pop_size])
-        fraction_nonzero_response_dynamics_dict[population] = np.empty([len_t])
-
-        for i in range(len_t):
-            sparsity = np.count_nonzero(network_activity_dynamics_dict[population][:, :, i], axis=1)
-            sparsity_dynamics_dict[population][i] = sparsity
-
-            invalid_indexes = np.where(sparsity == 0.)[0]
-            fraction_nonzero_response_dynamics_dict[population][i] = 1. - len(invalid_indexes) / num_patterns
-
-            similarity_matrix = cosine_similarity(network_activity_dynamics_dict[population][:, :, i])
-            similarity_matrix[invalid_indexes, :] = np.nan
-            similarity_matrix[:, invalid_indexes] = np.nan
-            similarity_dynamics_dict[population][i] = similarity_matrix
-
-            selectivity = np.count_nonzero(network_activity_dynamics_dict[population][:, :, i], axis=0)
-            selectivity_dynamics_dict[population][i] = selectivity
-
-            # selectivity = []
-            # for unit in range(pop_size):
-            #     unit_activity = network_activity_dynamics_dict[population][:, unit, i]
-            #     selectivity.append(gini_coefficient(unit_activity))
-            # selectivity_dynamics_dict[population][i] = np.array(selectivity)
-
-    return sparsity_dynamics_dict, similarity_dynamics_dict, \
-           selectivity_dynamics_dict, fraction_nonzero_response_dynamics_dict
-
-
-def analyze_median_dynamics(network_activity_dynamics_dict):
-    """
-    For each population, for each input pattern, for each time point, compute sparsity. For each time
-    point, return the median activity across input patterns.
-    For each population, for each time point, compare the reponses across all input patterns using cosine similarity.
-    Exclude responses where all units in a population are zero. For each time point, return the median similarity across
-    all valid pairs of response patterns.
-    :param network_activity_dynamics_dict: dict:
-        {'population label': 3d array of float
-            (number of input patterns, number of units in this population, number of timepoints)
-        }
-    :return: :return: tuple of dict:
-        median_sparsity_dynamics_dict: dict:
-            {'population label': 1d array of float (number of time points),
-        median_similarity_dynamics_dict: dict:
-            {'population label': 1d array of float (number of time points)
-            }
-
-    """
-    median_sparsity_dynamics_dict = {}
-    median_similarity_dynamics_dict = {}
-    mean_selectivity_dynamics_dict = {}
-    fraction_nonzero_response_dynamics_dict = {}
-
-    first_activity_dynamics_matrix = next(iter(network_activity_dynamics_dict.values()))
-    num_patterns = first_activity_dynamics_matrix.shape[0]
-    len_t = first_activity_dynamics_matrix.shape[-1]
-
-    for population in network_activity_dynamics_dict:
-        median_sparsity_dynamics_dict[population] = np.empty(len_t)
-        median_similarity_dynamics_dict[population] = np.empty(len_t)
-        mean_selectivity_dynamics_dict[population] = np.empty(len_t)
-        fraction_nonzero_response_dynamics_dict[population] = np.empty(len_t)
-
-        for i in range(len_t):
-            sparsity = np.count_nonzero(network_activity_dynamics_dict[population][:, :, i], axis=1)
-            median_sparsity_dynamics_dict[population][i] = np.median(sparsity)
-
-            invalid_indexes = np.where(sparsity == 0.)[0]
-            fraction_nonzero_response_dynamics_dict[population][i] = 1. - len(invalid_indexes) / num_patterns
-
-            similarity_matrix = cosine_similarity(network_activity_dynamics_dict[population][:, :, i])
-            similarity_matrix[invalid_indexes, :] = np.nan
-            similarity_matrix[:, invalid_indexes] = np.nan
-            median_similarity_dynamics_dict[population][i] = np.nanmedian(similarity_matrix)
-
-            nonzero_idx = np.where(network_activity_dynamics_dict[population][:, :, i] > 0)
-            selectivity_nonzero_count = np.unique(nonzero_idx[1], return_counts=True)[1]
-            mean_selectivity_dynamics_dict[population][i] = np.mean(selectivity_nonzero_count)
-
-            # # Compute selectivity using Gini coefficient:
-            # selectivity = []
-            # for unit in range(network_activity_dynamics_dict[population].shape[1]):
-            #     unit_activity = network_activity_dynamics_dict[population][:, unit, i]
-            #     selectivity.append(gini_coefficient(unit_activity))
-            # selectivity_dynamics_dict[population][i] = np.array(selectivity)
-
-
-    return median_sparsity_dynamics_dict, median_similarity_dynamics_dict, \
-           mean_selectivity_dynamics_dict, fraction_nonzero_response_dynamics_dict
-
-
-def plot_model_summary(network_activity_dict, sparsity_dict, similarity_matrix_dict, selectivity_dict, description=None):
-    """
-    Generate a panel of plots summarizing the activity of each layer.
-    :param network_activity_dict: dict:
-        {'population label': 2d array of float (number of input patterns, number of units in this population)
-        }
-    :param sparsity_dict: dict:
-        {'population label': 1d array of float (number of input patterns)
-        }
-    :param similarity_matrix_dict: dict:
-        {'population label': 2d array of float (number of input patterns, number of input patterns)
-        }
-    :param description: str
-    """
-    num_of_populations = len(network_activity_dict)
-
-    fig1, axes = plt.subplots(3, num_of_populations, figsize=(3 * num_of_populations, 8))
-    for i, population in enumerate(network_activity_dict):
-        # Show activity heatmap of units for all patterns
-        argmax_indices = np.argmax(network_activity_dict[population], axis=0)
-        sorted_indices = np.argsort(argmax_indices)
-        im1 = axes[0, i].imshow(network_activity_dict[population][:, sorted_indices].transpose(), aspect='auto', cmap='binary')
-        # im1 = axes[0, i].imshow(network_activity_dict[population], aspect='auto')
-        cbar = plt.colorbar(im1, ax=axes[0, i])
-        cbar.ax.set_ylabel('Unit activity', rotation=270, labelpad=20)
-        axes[0, i].set_ylabel('Unit ID')
-        axes[0, i].set_xlabel('Input pattern ID')
-        axes[0, i].set_title('Activity\n%s population' % population)
-
-        # Plot sparsity over patterns
-        axes[1, i].scatter(range(len(network_activity_dict[population])), sparsity_dict[population])
-        axes[1, i].set_xlabel('Input pattern ID')
-        axes[1, i].set_ylabel('Num nonzero units')
-        axes[1, i].set_title('Sparsity \n%s population' % population)
-        axes[1, i].spines["top"].set_visible(False)
-        axes[1, i].spines["right"].set_visible(False)
-
-        # Plot similarity matrix heatmap
-        im2 = axes[2, i].imshow(similarity_matrix_dict[population], aspect='auto')
-        axes[2, i].set_xlabel('Input pattern ID')
-        axes[2, i].set_ylabel('Input pattern ID')
-        axes[2, i].set_title('Similarity\n%s population' % population)
-        plt.colorbar(im2, ax=axes[2, i])
-
-
-    fig2, axes = plt.subplots(2, num_of_populations, figsize=(3 * num_of_populations, 5))
-    for i, population in enumerate(network_activity_dict):
-        # Plot discriminability distribution
-        row = 0
-        bin_width = 0.05
-        num_valid_patterns = len(np.where(sparsity_dict[population] > 0.)[0])
-        invalid_indexes = np.isnan(similarity_matrix_dict[population])
-        if len(invalid_indexes) < similarity_matrix_dict[population].size:
-            hist, edges = np.histogram(similarity_matrix_dict[population][~invalid_indexes],
-                                       bins=np.arange(-bin_width / 2., 1 + bin_width, bin_width), density=True)
-            axes[row, i].plot(edges[:-1] + bin_width / 2., hist * bin_width,
-                            label='%.0f inactive pattern' %
-                                  (len(sparsity_dict[population]) - num_valid_patterns))
-            axes[row, i].set_xlabel('Cosine similarity')
-            axes[row, i].set_ylabel('Probability')
-            axes[row, i].set_title('Pairwise similarity distribution\n%s population' % population)
-            axes[row, i].legend(loc='best', frameon=False)
-            axes[row, i].spines["top"].set_visible(False)
-            axes[row, i].spines["right"].set_visible(False)
-
-        # Plot selectivity distribution
-        row = 1
-        num_nonzero_units = np.count_nonzero(selectivity_dict[population])
-        active_units_idx = np.where(selectivity_dict[population] > 0)
-        if num_nonzero_units > 0:
-            max_response = np.max(selectivity_dict[population])
-        else:
-            max_response = 1.
-        bin_width = max_response / 20
-        hist, edges = np.histogram(selectivity_dict[population][active_units_idx],
-                                   bins=np.arange(-bin_width / 2., max_response + bin_width, bin_width), density=True)
-        axes[row, i].plot(edges[:-1] + bin_width / 2., hist * bin_width,
-                        label='%.0f inactive units' %
-                              (len(selectivity_dict[population]) - num_nonzero_units))
-        axes[row, i].set_xlabel('Selectivity (# patterns w/ activity)')
-        axes[row, i].set_ylabel('Probability')
-        axes[row, i].set_title('Selectivity distribution\n%s population' % population)
-        axes[row, i].legend(loc='best', frameon=False)
-        axes[row, i].spines["top"].set_visible(False)
-        axes[row, i].spines["right"].set_visible(False)
-
-
-    if description is not None:
-        fig1.suptitle(description)
-        fig2.suptitle(description)
-
-    fig1.tight_layout(w_pad=3, h_pad=2, rect=(0., 0., 1., 0.98))
-    fig1.show()
-
-    fig2.tight_layout(w_pad=3, h_pad=2, rect=(0., 0., 1., 0.98))
-    fig2.show()
-
-
-def plot_activity_summary(network_activity_dict, description=None):
-    """
-    Generate a panel of plots summarizing the activity of each layer.
-    :param network_activity_dict: dict:
-        {'population label': 2d array of float (number of input patterns, number of units in this population)
-        }
-    :param description: str
-    """
-    num_of_populations = len(network_activity_dict)
-
-    fig1, axes = plt.subplots(1, num_of_populations, figsize=(3 * num_of_populations, 3))
-    for i, population in enumerate(network_activity_dict):
-        # Show activity heatmap of units for all patterns
-        argmax_indices = np.argmax(network_activity_dict[population], axis=0)
-        sorted_indices = np.argsort(argmax_indices)
-        im1 = axes[i].imshow(network_activity_dict[population][:, sorted_indices].transpose(), aspect='auto', cmap='binary')
-        # im1 = axes[i].imshow(network_activity_dict[population], aspect='auto')
-        cbar = plt.colorbar(im1, ax=axes[i])
-        cbar.ax.set_ylabel('Unit activity', rotation=270, labelpad=20)
-        axes[i].set_ylabel('Unit ID')
-        axes[i].set_xlabel('Input pattern ID')
-        axes[i].set_title('Activity\n%s population' % population)
-
-
-    if description is not None:
-        fig1.suptitle(description)
-
-    fig1.tight_layout(w_pad=3, h_pad=2, rect=(0., 0., 1., 0.98))
-    fig1.show()
-
-def plot_compare_model_sparsity_and_similarity(sparsity_history_dict, similarity_matrix_history_dict):
-    """
-    Generate a panel of plots comparing different model configuration.
-    :param sparsity_history_dict: nested dict:
-        {'model description':
-            {'population label': 1d array of float (number of input patterns)}
-        }
-    :param similarity_matrix_history_dict: nested dict:
-        {'model description':
-            {'population label': 2d array of float (number of input patterns, number of input patterns)}
-        }
-    """
-    fig, axes = plt.subplots(2, 2, figsize=(7, 6))
-
-    for j, description in enumerate(sparsity_history_dict):
-        for i, population in enumerate(['Input', 'Output']):
-            axes[0, i].scatter(range(len(sparsity_history_dict[description][population])),
-                               sparsity_history_dict[description][population], label=description)
-
-            bin_width = 0.05
-            num_valid_patterns = len(np.where(sparsity_history_dict[description][population] > 0.)[0])
-            invalid_indexes = np.isnan(similarity_matrix_history_dict[description][population])
-            if len(invalid_indexes) < similarity_matrix_history_dict[description][population].size:
-                hist, edges = np.histogram(similarity_matrix_history_dict[description][population][~invalid_indexes],
-                                           bins=np.arange(-bin_width / 2., 1 + bin_width, bin_width), density=True)
-                axes[1, i].plot(edges[:-1] + bin_width / 2., hist * bin_width,
-                                label='%.0f%% nonzero' %
-                                      (100. * num_valid_patterns /
-                                       len(sparsity_history_dict[description][population])))
-
-            if j == 0:
-                axes[0, i].set_xlabel('Input pattern ID')
-                axes[0, i].set_ylabel('Sparsity')
-                axes[0, i].set_title('Sparsity\n%s population' % population)
-                axes[0, i].spines["top"].set_visible(False)
-                axes[0, i].spines["right"].set_visible(False)
-
-                axes[1, i].set_xlabel('Cosine similarity')
-                axes[1, i].set_ylabel('Probability')
-                axes[1, i].set_title('Pairwise similarity distribution\n%s population' % population)
-                axes[1, i].spines["top"].set_visible(False)
-                axes[1, i].spines["right"].set_visible(False)
-
-    axes[0, 0].legend(loc='best', frameon=False)
-    axes[1, 1].legend(loc='best', frameon=False)
-
-    fig.tight_layout(w_pad=3, h_pad=3, rect=(0., 0., 1., 0.98))
-    fig.show()
-
-
-def plot_dynamics(t, median_sparsity_dynamics_dict, median_similarity_dynamics_dict,
-                  mean_selectivity_dynamics_dict, fraction_nonzero_response_dynamics_dict, description=None):
-    """
-    :param t: array of float
-    :param median_sparsity_dynamics_dict: dict:
-            {'population label': 1d array of float (number of time points)
-    :param median_similarity_dynamics_dict: dict:
-            {'population label': 1d array of float (number of time points)
-    :param mean_selectivity_dynamics_dict: dict:
-            {'population label': 1d array of float (number of time points)
-    :param fraction_nonzero_response_dynamics_dict: dict:
-            {'population label': 1d array of int (number of time points)
-    :param description: str
-    """
-
-    num_of_populations = len(median_sparsity_dynamics_dict)
-    fig, axes = plt.subplots(4, num_of_populations, figsize=(3.5 * num_of_populations, 9))
-
-    for i, population in enumerate(median_sparsity_dynamics_dict):
-        axes[0, i].plot(t, median_sparsity_dynamics_dict[population])
-        axes[0, i].set_xlabel('Time (s)')
-        axes[0, i].set_ylabel('sparsity')
-        axes[0, i].set_title('Median sparsity\n%s population' % population)
-        axes[0, i].spines["top"].set_visible(False)
-        axes[0, i].spines["right"].set_visible(False)
-
-        axes[1, i].plot(t, 100. * fraction_nonzero_response_dynamics_dict[population])
-        axes[1, i].set_xlabel('Time (s)')
-        axes[1, i].set_ylabel('Nonzero responses\n(% of patterns)')
-        axes[1, i].set_title('Nonzero responses\n%s population' % population)
-        axes[1, i].set_ylim([0,100])
-        axes[1, i].spines["top"].set_visible(False)
-        axes[1, i].spines["right"].set_visible(False)
-
-        axes[2, i].plot(t, median_similarity_dynamics_dict[population])
-        axes[2, i].set_xlabel('Time (s)')
-        axes[2, i].set_ylabel('Cosine similarity')
-        axes[2, i].set_title('Median pairwise similarity\n%s population' % population)
-        axes[2, i].spines["top"].set_visible(False)
-        axes[2, i].spines["right"].set_visible(False)
-
-        axes[3,i].plot(t, mean_selectivity_dynamics_dict[population])
-        axes[3, i].set_xlabel('Time (s)')
-        axes[3, i].set_ylabel('Selectivity')
-        axes[3, i].set_title('Mean selectivity \n%s population' % population)
-        axes[3, i].spines["top"].set_visible(False)
-        axes[3, i].spines["right"].set_visible(False)
-
-
-    if description is not None:
-        fig.suptitle(description)
-    fig.tight_layout(w_pad=3, h_pad=3, rect=(0., 0., 1., 0.98))
-    fig.show()
-
-
-def plot_compare_sparsity_and_similarity_dynamics(t, median_sparsity_history_dict,
-                                                  median_similarity_dynamics_history_dict,
-                                                  fraction_nonzero_response_history_dict):
-    """
-    Compare sparsity and similarity dynamics across model configurations.
-    :param t: array of float
-    :param median_sparsity_history_dict: nested dict:
-            {'model description':
-                {'population label': 1d array of float (number of time points)}
-            }
-    :param median_similarity_dynamics_history_dict: nested dict:
-            {'model description':
-                {'population label': 1d array of float (number of time points)}
-            }
-    :param fraction_nonzero_response_dynamics_dict: nested dict:
-            {'model description':
-                {'population label': 1d array of int (number of time points)}
-            }
-    """
-    fig, axes = plt.subplots(3, 2, figsize=(7, 9))
-
-    for j, description in enumerate(median_sparsity_history_dict):
-
-        for i, population in enumerate(['Input', 'Output']):
-            axes[0, i].plot(t, median_sparsity_history_dict[description][population])
-            axes[1, i].plot(t, 100. * fraction_nonzero_response_history_dict[description][population],
-                            label=description)
-            axes[2, i].plot(t, median_similarity_dynamics_history_dict[description][population])
-            if j == 0:
-                axes[0, i].set_xlabel('Time (s)')
-                axes[0, i].set_ylabel('Sparsity activity')
-                axes[0, i].set_title('Median sparsity\n%s population' % population)
-                axes[0, i].spines["top"].set_visible(False)
-                axes[0, i].spines["right"].set_visible(False)
-
-                axes[1, i].set_xlabel('Time (s)')
-                axes[1, i].set_ylabel('Nonzero responses\n(% of patterns)')
-                axes[1, i].set_title('Nonzero responses\n%s population' % population)
-                axes[1, i].spines["top"].set_visible(False)
-                axes[1, i].spines["right"].set_visible(False)
-
-                axes[2, i].set_xlabel('Time (s)')
-                axes[2, i].set_ylabel('Cosine similarity')
-                axes[2, i].set_title('Median pairwise similarity\n%s population' % population)
-                axes[2, i].spines["top"].set_visible(False)
-                axes[2, i].spines["right"].set_visible(False)
-
-    axes[1, 0].legend(loc='best', frameon=False)
-
-    fig.tight_layout(w_pad=3, h_pad=3, rect=(0., 0., 1., 0.98))
-    fig.show()
-
-
-def get_weight_dict(num_units_dict, weight_config_dict, seed=None, description=None, plot=False):
-    """
-    Specified are: 1) the number of units in each cell population, 2) the distribution type for weight of each
-    projection, 3) the mean weight magnitude for each connection, and 4) a random seed. Returns a nested dictionary
-    containing a weight matrix for each projection.
-    :param num_units_dict: dict of int
-    :param weight_config_dict: nested dict
-    :param seed: int
-    :param description: str; title for plot
-    :param plot: bool
-    :return: nested dict: {post_pop: {pre_pop: ndarray of float} }
-    """
-    local_random = np.random.RandomState()
-    if seed is not None:
-        local_random.seed(seed)
-
-    weight_dict = {}
-    for post_pop in weight_config_dict:
-        # The first layer of keys organizes the postsynaptic populations
-        weight_dict[post_pop] = {}
-        # The second layer of keys organizes the presynaptic populations
-        for pre_pop in weight_config_dict[post_pop]:
-            dist_type = weight_config_dict[post_pop][pre_pop]['dist_type']
-            mean_weight = weight_config_dict[post_pop][pre_pop]['mean_magnitude']
-            if dist_type == 'equal':
-                weight_dict[post_pop][pre_pop] = \
-                    np.ones((num_units_dict[pre_pop], num_units_dict[post_pop])) * mean_weight
-            elif dist_type == 'uniform':
-                weight_dict[post_pop][pre_pop] = \
-                    local_random.uniform(0, mean_weight * 2., (num_units_dict[pre_pop], num_units_dict[post_pop]))
-            elif dist_type == 'normal':
-                # A normal distribution has a "full width" of 6 standard deviations.
-                # This sample will span from zero to 2 * mean_weight.
-                weight_dict[post_pop][pre_pop] = \
-                    local_random.normal(mean_weight, mean_weight / 3., (num_units_dict[pre_pop], num_units_dict[post_pop]))
-                # enforce that normal weights are either all positive or all negative
-                weight_dict[post_pop][pre_pop] = np.maximum(0., weight_dict[post_pop][pre_pop])
-            elif dist_type == 'log-normal':
-                weight_dict[post_pop][pre_pop] = \
-                    local_random.lognormal(size=(num_units_dict[pre_pop], num_units_dict[post_pop]))
-                # re-scale the weights to match the target mean weight:
-                weight_dict[post_pop][pre_pop] = \
-                    mean_weight * weight_dict[post_pop][pre_pop] / np.mean(weight_dict[post_pop][pre_pop])
-            else:
-                raise ValueError('get_weight_dict: unrecognized synaptic weight distribution type: %s' % dist_type)
-
-            if pre_pop == post_pop: #remove self connection from recurrent networks
-                np.fill_diagonal(weight_dict[post_pop][pre_pop],0)
-    if plot:
-        fig = plt.figure()
-        for post_pop in weight_dict:
-            for pre_pop in weight_dict[post_pop]:
-                dist_type = weight_config_dict[post_pop][pre_pop]['dist_type']
-                label = '%s -> %s (%s)' % (pre_pop, post_pop, dist_type)
-                hist, edges = np.histogram(weight_dict[post_pop][pre_pop], bins=50, density=True)
-                bin_size = edges[1] - edges[0]
-                plt.plot(edges[:-1] + bin_size, hist * bin_size, label=label)
-        plt.legend(loc='best', frameon=False)
-        plt.ylabel('Probability')
-        plt.xlabel('Weight')
-        plt.suptitle('Synaptic weight distributions')
-        if description is not None:
-            plt.title(description)
-        fig.show()
-
-    return weight_dict
-
-
-def export_model_slice_data(export_file_path, description, weight_seed, model_config_dict, weight_dict,
-                            num_units_dict, activation_function_dict, weight_config_dict, network_activity_dict):
-    '''
-    Export minimal data file required to generate final figures
-
-    :param export_file_path: str (path); path to hdf5 file
-    :param description: str; unique identifier for model configuration, used as key in hdf5 file
-    :param weight_seed: int
-    :param model_config_dict: nested dict
-    :param weight_dict: nested dict of ndarray of float
-    :param num_units_dict: dict of int
-    :param activation_function_dict: dict of str
-    :param weight_config_dict: nested dict
-    :param network_activity_dict: dict of 2d arrays of float
-    '''
-    if description is None:
-        raise RuntimeError('export_dynamic_model_data: missing required description (unique string identifier for '
-                           'model configuration)')
-
-    # This clause evokes a "Context Manager" and takes care of opening and closing the file so we don't forget
-    with h5py.File(export_file_path, 'a') as f:
-        if description in f:
-            model_group = f[description]
-        else:
-            model_group = f.create_group(description)
-
-        # save the meta data for this model configuration
-        for key, value in model_config_dict.items():
-            model_group.attrs[key] = value
-
-        seed_group_name = str(weight_seed)
-        if seed_group_name in f[description]: #don't export if the data already exists
-            print("ERROR: Data already exists, new values not saved")
-            return
-        else:
-            model_seed_group = model_group.create_group(seed_group_name)
-
-        group = model_seed_group.create_group('weights')
-        for post_pop in weight_dict:
-            post_group = group.create_group(post_pop)
-            for pre_pop in weight_dict[post_pop]:
-                post_group.create_dataset(pre_pop, data=weight_dict[post_pop][pre_pop])
-                # save the meta data for the weight configuration of this projection
-                for key, value in weight_config_dict[post_pop][pre_pop].items():
-                    if key != 'learning_rule_params':
-                        post_group[pre_pop].attrs[key] = value
-
-        group = model_seed_group.create_group('activity')
-        for post_pop in network_activity_dict:
-            group.create_dataset(post_pop, data=network_activity_dict[post_pop])
-            group[post_pop].attrs['num_units'] = num_units_dict[post_pop]
-            if post_pop in activation_function_dict:
-                group[post_pop].attrs['activation_func_name'] = activation_function_dict[post_pop]['Name']
-                group[post_pop].attrs['activation_func_thresh'] = \
-                    activation_function_dict[post_pop]['Arguments']['threshold']
-                group[post_pop].attrs['activation_func_peak_in'] = \
-                    activation_function_dict[post_pop]['Arguments']['peak_input']
-                group[post_pop].attrs['activation_func_peak_out'] = \
-                    activation_function_dict[post_pop]['Arguments']['peak_output']
-
-
-def export_dynamic_activity_data(export_file_path, description, weight_seed, model_config_dict, num_units_dict,
-                              activation_function_dict, network_activity_dynamics_dict):
-    """
-    Exports data from a single model configuration to hdf5.
-    :param export_file_path: str (path); path to hdf5 file
-    :param description: str; unique identifier for model configuration, used as key in hdf5 file
-    :param weight_seed: int
-    :param model_config_dict: nested dict
-    :param num_units_dict: dict of int
-    :param activation_function_dict: dict of str
-    :param network_activity_dynamics_dict: dict of 3d array of float;
-        {'population label':
-            3d array of float (number of input patterns, number of units in this population, number of time points)
-        }
-    """
-    if description is None:
-        raise RuntimeError('export_dynamic_model_data: missing required description (unique string identifier for '
-                           'model configuration)')
-
-    # This clause evokes a "Context Manager" and takes care of opening and closing the file so we don't forget
-    with h5py.File(export_file_path, 'a') as f:
-
-        if description in f:
-            model_group = f[description]
-        else:
-            model_group = f.create_group(description)
-
-        # save the meta data for this model configuration
-        for key, value in model_config_dict.items():
-            model_group.attrs[key] = value
-
-        model_seed_group = model_group.create_group(str(weight_seed))
-
-        group = model_seed_group.create_group('activity')
-        for post_pop in network_activity_dynamics_dict:
-            group.create_dataset(post_pop, data=network_activity_dynamics_dict[post_pop])
-            group[post_pop].attrs['num_units'] = num_units_dict[post_pop]
-            if post_pop in activation_function_dict:
-                group[post_pop].attrs['activation_func_name'] = activation_function_dict[post_pop]['Name']
-                group[post_pop].attrs['activation_func_thresh'] = \
-                    activation_function_dict[post_pop]['Arguments']['threshold']
-                group[post_pop].attrs['activation_func_peak_in'] = \
-                    activation_function_dict[post_pop]['Arguments']['peak_input']
-                group[post_pop].attrs['activation_func_peak_out'] = \
-                    activation_function_dict[post_pop]['Arguments']['peak_output']
-
-    print('export_dynamic_model_data: saved data for model %s to %s' % (description, export_file_path))
-
-
-def export_dynamic_model_data(export_file_path, description, weight_seed, model_config_dict, num_units_dict,
-                              activation_function_dict, weight_config_dict, weight_dict, cell_tau_dict,
-                              synapse_tau_dict, channel_conductance_dynamics_dict, net_current_dynamics_dict,
-                              cell_voltage_dynamics_dict, network_activity_dynamics_dict):
-    """
-    Exports data from a single model configuration to hdf5.
-    :param export_file_path: str (path); path to hdf5 file
-    :param description: str; unique identifier for model configuration, used as key in hdf5 file
-    :param weight_seed: int
-    :param model_config_dict: nested dict
-    :param num_units_dict: dict of int
-    :param activation_function_dict: dict of str
-    :param weight_config_dict: nested dict
-    :param weight_dict: nested dict of ndarray of float
-    :param cell_tau_dict: dict of float
-    :param synapse_tau_dict: nested dict of float
-    :param channel_conductance_dynamics_dict: nested dict of 4d array of float;
-        {'post population label':
-            'pre population label':
-                4d array of float (number of input patterns, number of units in pre population,
-                    number of units in post population, number of time points)
-    :param net_current_dynamics_dict: dict of 3d array of float;
-        {'population label':
-            3d array of float (number of input patterns, number of units in this population, number of time points)
-        }
-    :param cell_voltage_dynamics_dict: dict of 3d array of float;
-        {'population label':
-            3d array of float (number of input patterns, number of units in this population, number of time points)
-        }
-    :param network_activity_dynamics_dict: dict of 3d array of float;
-        {'population label':
-            3d array of float (number of input patterns, number of units in this population, number of time points)
-        }
-    """
-    if description is None:
-        raise RuntimeError('export_dynamic_model_data: missing required description (unique string identifier for '
-                           'model configuration)')
-
-    # This clause evokes a "Context Manager" and takes care of opening and closing the file so we don't forget
-    with h5py.File(export_file_path, 'a') as f:
-
-        if description in f:
-            model_group = f[description]
-        else:
-            model_group = f.create_group(description)
-
-        # save the meta data for this model configuration
-        for key, value in model_config_dict.items():
-            model_group.attrs[key] = value
-
-        model_seed_group = model_group.create_group(str(weight_seed))
-
-        group = model_seed_group.create_group('weights')
-        for post_pop in weight_dict:
-            post_group = group.create_group(post_pop)
-            for pre_pop in weight_dict[post_pop]:
-                post_group.create_dataset(pre_pop, data=weight_dict[post_pop][pre_pop])
-                # save the meta data for the weight configuration of this projection
-                for key, value in weight_config_dict[post_pop][pre_pop].items():
-                    if key != 'learning_rule_params':
-                        post_group[pre_pop].attrs[key] = value
-
-        group = model_seed_group.create_group('channel_conductances')
-        for post_pop in channel_conductance_dynamics_dict:
-            subgroup = group.create_group(post_pop)
-            for pre_pop in channel_conductance_dynamics_dict[post_pop]:
-                subgroup.create_dataset(pre_pop, data=channel_conductance_dynamics_dict[post_pop][pre_pop])
-                subgroup[pre_pop].attrs['synapse_rise_tau'] = synapse_tau_dict[post_pop][pre_pop]['rise']
-                subgroup[pre_pop].attrs['synapse_decay_tau'] = synapse_tau_dict[post_pop][pre_pop]['decay']
-
-        group = model_seed_group.create_group('net_currents')
-        for post_pop in net_current_dynamics_dict:
-            group.create_dataset(post_pop, data=net_current_dynamics_dict[post_pop])
-
-        group = model_seed_group.create_group('cell_voltages')
-        for post_pop in cell_voltage_dynamics_dict:
-            group.create_dataset(post_pop, data=cell_voltage_dynamics_dict[post_pop])
-            group[post_pop].attrs['cell_tau'] = cell_tau_dict[post_pop]
-
-        group = model_seed_group.create_group('activity')
-        for post_pop in network_activity_dynamics_dict:
-            group.create_dataset(post_pop, data=network_activity_dynamics_dict[post_pop])
-            group[post_pop].attrs['num_units'] = num_units_dict[post_pop]
-            if post_pop in activation_function_dict:
-                group[post_pop].attrs['activation_func_name'] = activation_function_dict[post_pop]['Name']
-                group[post_pop].attrs['activation_func_thresh'] = \
-                    activation_function_dict[post_pop]['Arguments']['threshold']
-                group[post_pop].attrs['activation_func_peak_in'] = \
-                    activation_function_dict[post_pop]['Arguments']['peak_input']
-                group[post_pop].attrs['activation_func_peak_out'] = \
-                    activation_function_dict[post_pop]['Arguments']['peak_output']
-
-    print('export_dynamic_model_data: saved data for model %s to %s' % (description, export_file_path))
-
-
-def import_dynamic_model_data(data_file_path, description=None):
-    """
-    Imports model data from specified model configurations stored in the specified hdf5 file into nested dictionaries.
-    If description is None, the list of model descriptions found in the file are printed.
-    If description is 'all', all models found in the file are loaded and returned.
-    If description is a valid str or list of str, only data from those model configurations will be imported and
-    returned.
-    :param data_file_path: str (path); path to hdf5 file
-    :param description: str or list of str; unique identifiers for model configurations, used as keys in hdf5 file
-    return: tuple of nested dict
-    """
-    model_config_history_dict = {}
-    num_units_history_dict = {}
-    activation_function_history_dict = {}
-    weight_config_history_dict = {}
-    weight_history_dict = {}
-    cell_tau_history_dict = {}
-    synapse_tau_history_dict = {}
-    syn_current_dynamics_history_dict = {}
-    net_current_dynamics_history_dict = {}
-    cell_voltage_dynamics_history_dict = {}
-    network_activity_dynamics_history_dict = {}
-    t_history_dict = {}
-
-    # This clause evokes a "Context Manager" and takes care of opening and closing the file so we don't forget
-    with h5py.File(data_file_path, 'r') as f:
-        if description is None:
-            raise RuntimeError('import_model_data: specify one or more valid model descriptions: %s' % list(f.keys()))
-        elif isinstance(description, str):
-            if description == 'all':
-                description_list = list(f.keys())
-            elif description in f:
-                description_list = [description]
-            else:
-                raise RuntimeError('import_model_data: model with description: %s not found in %s' %
-                                   (description, data_file_path))
-        elif isinstance(description, Iterable):
-            description_list = list(description)
-            for description in description_list:
-                if description not in f:
-                    raise RuntimeError('import_model_data: model with description: %s not found in %s' %
-                                       (description, data_file_path))
-        else:
-            raise RuntimeError('import_model_data: specify model description as str or list of str')
-
-        for description in description_list:
-            model_config_history_dict[description] = {}
-            num_units_history_dict[description] = {}
-            activation_function_history_dict[description] = {}
-            weight_config_history_dict[description] = {}
-            weight_history_dict[description] = {}
-            cell_tau_history_dict[description] = {}
-            synapse_tau_history_dict[description] = {}
-            syn_current_dynamics_history_dict[description] = {}
-            net_current_dynamics_history_dict[description] = {}
-            cell_voltage_dynamics_history_dict[description] = {}
-            network_activity_dynamics_history_dict[description] = {}
-
-            model_group = f[description]
-            # load the meta data for this model configuration
-            for key, value in model_group.attrs.items():
-                model_config_history_dict[description][key] = value
-            dt = model_config_history_dict[description]['dt']
-            duration = model_config_history_dict[description]['duration']
-            t_history_dict[description] = np.arange(0., duration + dt / 2., dt)
-
-            group = model_group['weights']
-            for post_pop in group:
-                weight_config_history_dict[description][post_pop] = {}
-                weight_history_dict[description][post_pop] = {}
-                for pre_pop in group[post_pop]:
-                    weight_config_history_dict[description][post_pop][pre_pop] = {}
-                    # load the meta data for the weight configuration of this projection
-                    for key, value in group[post_pop][pre_pop].attrs.items():
-                        weight_config_history_dict[description][post_pop][pre_pop][key] = value
-                    weight_history_dict[description][post_pop][pre_pop] = group[post_pop][pre_pop][:]
-
-            group = model_group['syn_currents']
-            for post_pop in group:
-                syn_current_dynamics_history_dict[description][post_pop] = {}
-                synapse_tau_history_dict[description][post_pop] = {}
-                for pre_pop in group[post_pop]:
-                    syn_current_dynamics_history_dict[description][post_pop][pre_pop] = group[post_pop][pre_pop][:]
-                    synapse_tau_history_dict[description][post_pop][pre_pop] = \
-                        group[post_pop][pre_pop].attrs['synapse_tau']
-
-            group = model_group['net_currents']
-            for post_pop in group:
-                net_current_dynamics_history_dict[description][post_pop] = group[post_pop][:]
-
-            group = model_group['cell_voltages']
-            for post_pop in group:
-                cell_voltage_dynamics_history_dict[description][post_pop] = group[post_pop][:]
-                cell_tau_history_dict[description][post_pop] = group[post_pop].attrs['cell_tau']
-
-            group = model_group['activity']
-            for post_pop in group:
-                network_activity_dynamics_history_dict[description][post_pop] = group[post_pop][:]
-                num_units_history_dict[description][post_pop] = group[post_pop].attrs['num_units']
-                if 'activation_function' in group[post_pop].attrs:
-                    activation_function_history_dict[description][post_pop] = \
-                        get_callable_from_str(group[post_pop].attrs['activation_function'])
-
-    print('import_dynamic_model_data: loaded data from %s for the following model descriptions: %s' %
-          (data_file_path, description_list))
-
-    return model_config_history_dict, num_units_history_dict, activation_function_history_dict, \
-           weight_config_history_dict, weight_history_dict, cell_tau_history_dict, synapse_tau_history_dict, \
-           syn_current_dynamics_history_dict, net_current_dynamics_history_dict, cell_voltage_dynamics_history_dict, \
-           network_activity_dynamics_history_dict, t_history_dict
-
-
-def read_from_yaml(file_path, Loader=None):
-    """
-    Import a python dict from .yaml
-    :param file_path: str (should end in '.yaml')
-    :param Loader: :class:'yaml.Loader'
-    :return: dict
-    """
-    import yaml
-    if Loader is None:
-        Loader = yaml.FullLoader
-    if os.path.isfile(file_path):
-        with open(file_path, 'r') as stream:
-            data = yaml.load(stream, Loader=Loader)
-        return data
-    else:
-        raise Exception('File: {} does not exist.'.format(file_path))
-=======
 from utils import *
->>>>>>> 60e8b0d2
 
 
 #############################################################################
@@ -1768,36 +59,6 @@
 
     # Simulate network dynamics
     t = np.arange(0., duration + dt / 2., dt) # initial test
-<<<<<<< HEAD
-    channel_conductance_dynamics_dict, net_current_dynamics_dict, cell_voltage_dynamics_dict, \
-    network_activity_dynamics_dict, mean_network_activity_dict = \
-        test_network(t, sorted_input_patterns, num_units_dict, synapse_tau_dict, cell_tau_dict,
-                                   weight_dict, weight_config_dict, activation_function_dict, synaptic_reversal_dict, time_point)
-    initial_activity_dict = deepcopy(mean_network_activity_dict)
-    initial_weight_dict = deepcopy(weight_dict)
-    print('Inital test took %.1f s' % (time.time() - start_time))
-    current_time = time.time()
-
-    # train step
-    if train_epochs > 0:
-
-        channel_conductance_dynamics_dict, net_current_dynamics_dict, cell_voltage_dynamics_dict, \
-        network_activity_dynamics_dict, train_network_activity_history_dict, weight_history_dict = \
-            train_network(t, sorted_input_patterns, num_units_dict, synapse_tau_dict, cell_tau_dict,
-                         weight_dict, weight_config_dict, activation_function_dict, synaptic_reversal_dict, time_point, train_epochs, train_seed)
-        print('Train took %.1f s' % (time.time() - current_time))
-        current_time = time.time()
-
-        # final test
-        channel_conductance_dynamics_dict, net_current_dynamics_dict, cell_voltage_dynamics_dict, \
-        network_activity_dynamics_dict, mean_network_activity_dict = \
-            test_network(t, sorted_input_patterns, num_units_dict, synapse_tau_dict, cell_tau_dict,
-                                       weight_dict, weight_config_dict, activation_function_dict, synaptic_reversal_dict, time_point)
-        final_activity_dict = deepcopy(mean_network_activity_dict)
-        print('Final test took %.1f s' % (time.time() - current_time))
-
-
-=======
     if train_epochs > 0:
         current_time = time.time()
         channel_conductance_dynamics_dict, net_current_dynamics_dict, cell_voltage_dynamics_dict, \
@@ -1807,7 +68,7 @@
         initial_activity_dict = deepcopy(mean_network_activity_dict)
         initial_weight_dict = deepcopy(weight_dict)
         print('Inital test took %.1f s' % (time.time() - current_time))
-    
+
         # train step
         current_time = time.time()
         channel_conductance_dynamics_dict, net_current_dynamics_dict, cell_voltage_dynamics_dict, \
@@ -1828,8 +89,7 @@
                      time_point)
     final_activity_dict = deepcopy(mean_network_activity_dict)
     print('Final test took %.1f s' % (time.time() - current_time))
-    
->>>>>>> 60e8b0d2
+
     sparsity_dict, similarity_matrix_dict, selectivity_dict, fraction_active_patterns_dict, \
     fraction_active_units_dict = analyze_slice(mean_network_activity_dict)
 
@@ -1847,46 +107,27 @@
         model_config_dict = {'duration': duration,
                              'dt': dt
                              }
-<<<<<<< HEAD
 
         export_model_slice_data(export_file_path, description, weight_seed, model_config_dict,
                                 weight_dict, num_units_dict, activation_function_dict,
-                                weight_config_dict, mean_network_activity_dict)
-=======
-        
-        export_model_slice_data(export_file_path, description, weight_seed, model_config_dict,
-                                weight_dict, num_units_dict, activation_function_dict,
                                 weight_config_dict, mean_network_activity_dict, weight_history_dict)
->>>>>>> 60e8b0d2
 
         export_file_path = export_file_path[:-5] + '_dynamics.hdf5'
         export_dynamic_model_data(export_file_path, description, weight_seed, model_config_dict, num_units_dict,
                                   activation_function_dict, weight_config_dict, weight_dict, cell_tau_dict,
                                   synapse_tau_dict, channel_conductance_dynamics_dict, net_current_dynamics_dict,
                                   cell_voltage_dynamics_dict, network_activity_dynamics_dict)
-<<<<<<< HEAD
 
-=======
-    
     print('Simulation took %.1f s' % (time.time() - start_time))
-    
->>>>>>> 60e8b0d2
+
     if plot:
         plot_dynamics(t, median_sparsity_dynamics_dict, median_similarity_dynamics_dict, mean_selectivity_dynamics_dict,
                       fraction_nonzero_response_dynamics_dict, description)
 
-<<<<<<< HEAD
-        plot_model_summary(mean_network_activity_dict, sparsity_dict, similarity_matrix_dict, selectivity_dict, description)
-
-    print('Simulation took %.1f s' % (time.time() - start_time))
-
-    plt.show()  # this forces all plots generated with fig.show() to wait for the user to close them before exiting python
-=======
         plot_model_summary(mean_network_activity_dict, sparsity_dict, similarity_matrix_dict, selectivity_dict,
                            description)
         # this forces all plots generated with fig.show() to wait for the user to close them before exiting python
         plt.show()
->>>>>>> 60e8b0d2
 
     globals().update(locals())
 
