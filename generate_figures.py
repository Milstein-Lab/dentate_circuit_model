--- conflicted
+++ resolved
@@ -14,7 +14,6 @@
 import matplotlib.pyplot as plt
 import seaborn as sns
 sns.set_style(style='ticks')
-
 
 def import_slice_data(data_file_path, model_seed = 'all'):
     """
@@ -132,77 +131,8 @@
             fraction_active_patterns_history_dict, fraction_active_units_history_dict
 
 
-def plot_cumulative_similarity(similarity_matrix_history_dict):
-    cumulative_similarity = []
-    n_bins = 100
-    cdf_prob_bins = np.arange(1., n_bins + 1.) / n_bins
-
-    for model_seed in similarity_matrix_history_dict:
-        similarity_matrix = similarity_matrix_history_dict[model_seed]['Output']
-
-        # extract all values below diagonal
-        similarity_matrix_idx = np.tril_indices_from(similarity_matrix, -1)
-        similarity = similarity_matrix[similarity_matrix_idx]
-
-        #remove nan values
-        invalid_idx = np.isnan(similarity)
-        similarity = similarity[~invalid_idx]
-
-        similarity = np.sort(similarity[:])
-        quantiles = [np.quantile(similarity, pi) for pi in cdf_prob_bins]
-        cumulative_similarity.append(quantiles)
-
-    cumulative_similarity = np.array(cumulative_similarity)
-    mean_similarity = np.mean(cumulative_similarity, axis=0)
-    SD = np.std(cumulative_similarity, axis=0)
-    SEM = SD / np.sqrt(cumulative_similarity.shape[0])
-
-    return mean_similarity, cdf_prob_bins, SD
-
-
-def plot_cumulative_selectivity(selectivity_history_dict):
-    cumulative_selectivity = []
-    n_bins = 100
-    cdf_prob_bins = np.arange(1., n_bins + 1.) / n_bins
-    for model_seed in selectivity_history_dict:
-        selectivity = selectivity_history_dict[model_seed]['Output']
-
-        selectivity = np.sort(selectivity[:])
-        quantiles = [np.quantile(selectivity, pi) for pi in cdf_prob_bins]
-        cumulative_selectivity.append(quantiles)
-
-    cumulative_selectivity = np.array(cumulative_selectivity)
-    mean_selectivity = np.mean(cumulative_selectivity, axis=0)
-
-    SD = np.std(cumulative_selectivity, axis=0)
-    SEM = SD / np.sqrt(cumulative_selectivity.shape[0])
-
-    return mean_selectivity, cdf_prob_bins, SD
-
-
-def plot_cumulative_sparsity(sparsity_history_dict):
-    cumulative_sparsity = []
-    n_bins = 100
-    cdf_prob_bins = np.arange(1., n_bins + 1.) / n_bins
-
-    for model_seed in sparsity_history_dict:
-        sparsity = sparsity_history_dict[model_seed]['Output']
-
-        sparsity = np.sort(sparsity[:])
-        quantiles = [np.quantile(sparsity, pi) for pi in cdf_prob_bins]
-        cumulative_sparsity.append(quantiles)
-
-    cumulative_sparsity = np.array(cumulative_sparsity)
-    mean_sparsity = np.mean(cumulative_sparsity, axis=0)
-
-    SD = np.std(cumulative_sparsity, axis=0)
-    SEM = SD / np.sqrt(cumulative_sparsity.shape[0])
-
-    return  mean_sparsity, cdf_prob_bins, SD
-
-
 def plot_figure1(num_units_history_dict, sparsity_history_dict, selectivity_history_dict, similarity_matrix_history_dict,
-                 weight_history_dict, network_activity_history_dict, color_dict,model_seed='seed:1234'):
+                 weight_history_dict, network_activity_history_dict, model_seed='seed:1234'):
 
     fig, axes = plt.subplots(3, 3, figsize=(6, 6))
 
@@ -210,20 +140,21 @@
     num_input_units = num_units_history_dict['Input-Output-lognormal'][model_seed]['Input']
     sorted_input_patterns = (get_binary_input_patterns(num_input_units, sort=True)).transpose()
 
-    im1 = axes[0, 0].imshow(sorted_input_patterns, aspect='auto',cmap='binary')
+    im1 = axes[0, 0].imshow(sorted_input_patterns, aspect='auto',cmap='gray_r')
     axes[0, 0].set_xlabel('input pattern ID')
     axes[0, 0].set_ylabel('input unit ID')
     axes[0, 0].set_title('Input Patterns')
+    cbar = plt.colorbar(im1, ax=axes[0, 0])
 
     # Top middle: simple input-output network diagram
     axes[0, 1].axis('off')
 
     # Top right: ideal output (identity matrix)
     num_output_units = num_units_history_dict['Input-Output-lognormal'][model_seed]['Output']
-    im2 = axes[0, 2].imshow(np.eye(num_output_units), aspect='auto', cmap='binary')
+    im2 = axes[0, 2].imshow(np.eye(num_output_units), aspect='auto', cmap='viridis')
     axes[0, 2].set_xticks(np.arange(0, num_output_units+1, num_output_units / 4))
     axes[0, 2].set_yticks(np.arange(0, num_output_units + 1, num_output_units / 4))
-    axes[0, 2].set_xlabel('pattern ID')
+    axes[0, 2].set_xlabel('output pattern ID')
     axes[0, 2].set_ylabel('output unit ID')
     axes[0, 2].set_title('Ideal Output Activity')
     cbar = plt.colorbar(im2, ax=axes[0, 2])
@@ -234,12 +165,6 @@
     max_weight_lognormal = np.max(weight_dict_lognormal)
     max_weight_uniform = np.max(weight_dict_uniform)
     bin_width = max_weight_lognormal / 50
-
-    hist, edges = np.histogram(weight_dict_uniform,
-                               bins=np.arange(-bin_width / 2., max_weight_lognormal + bin_width, bin_width),density=True)
-    axes[1, 0].plot(edges[:-1] + bin_width / 2., hist * bin_width,label='uniform',
-                    color=color_dict['Input-Output-uniform'])
-
     hist, edges = np.histogram(weight_dict_lognormal,
                                bins=np.arange(-bin_width / 2., max_weight_lognormal + bin_width, bin_width), density=True)
     axes[1, 0].plot(edges[:-1] + bin_width / 2., hist * bin_width,label='log-normal',
@@ -261,7 +186,6 @@
     cbar = plt.colorbar(im5, ax=axes[1, 1])
 
     # Middle right: output activity log-normal
-<<<<<<< HEAD
     output_activity_lognormal = network_activity_history_dict['Input-Output-lognormal'][model_seed]['Output']
     output_activity_lognormal = output_activity_lognormal.transpose()
     argmax_indices = np.argmax(output_activity_lognormal, axis=1) #sort output units according to argmax
@@ -269,16 +193,8 @@
     im6 = axes[1, 2].imshow(output_activity_lognormal[sorted_indices,:], aspect = 'auto', cmap='binary')
     axes[1, 2].set_xticks(np.arange(0, num_output_units+1, num_output_units / 4))
     axes[1, 2].set_yticks(np.arange(0, num_output_units + 1, num_output_units / 4))
-    axes[1, 2].set_xlabel('Pattern ID')
-    axes[1, 2].set_ylabel('Output Unit ID')
-=======
-    output_activity_lognormal_dict = network_activity_history_dict['Input-Output-lognormal'][model_seed]['Output']
-    im6 = axes[1, 2].imshow(output_activity_lognormal_dict.transpose(), aspect = 'auto', cmap='binary')
-    axes[1, 2].set_xticks(np.arange(0, num_output_units+1, num_output_units / 4))
-    axes[1, 2].set_yticks(np.arange(0, num_output_units + 1, num_output_units / 4))
     axes[1, 2].set_xlabel('pattern ID')
     axes[1, 2].set_ylabel('output unit ID')
->>>>>>> e7f366da
     axes[1, 2].set_title('Output Activity (log-normal)')
     cbar = plt.colorbar(im6, ax=axes[1, 2])
 
@@ -304,7 +220,6 @@
     num_patterns_selected_uniform = selectivity_history_dict['Input-Output-uniform'][model_seed]['Output']
     max_response = np.max(num_patterns_selected_lognormal)
     bin_width = max_response / 80
-
     hist, edges = np.histogram(num_patterns_selected_lognormal,
                                bins=np.arange(-bin_width / 2., max_response + bin_width, bin_width), density=True)
     axes[2, 1].plot(edges[:-1] + bin_width / 2., hist * bin_width,label='log-normal',
@@ -327,7 +242,6 @@
     output_similarity_uniform = similarity_matrix_history_dict['Input-Output-uniform'][model_seed]['Output']
     bin_width = 0.05
     invalid_indexes_lognormal = np.isnan(output_similarity_lognormal)
-
     hist, edges = np.histogram(output_similarity_lognormal[~invalid_indexes_lognormal],
                                bins=np.arange(-bin_width / 2., 1 + bin_width, bin_width), density=True)
     axes[2, 2].plot(edges[:-1] + bin_width / 2., hist * bin_width,label='log-normal',
@@ -348,25 +262,83 @@
 
     fig.suptitle('Figure 1')
     fig.tight_layout(w_pad=1.0, h_pad=2.0, rect=(0., 0., 1., 0.98))
+
     sns.despine()
     plt.show()
     # plt.savefig(data/fig1.png, edgecolor='black', dpi=400, facecolor='black', transparent=True)
 
-    #TODO: 2)edit top-left 3)save fig1 & edit dimensions/spacing etc, model seed error in Fig 2
-
+    #TODO: 2)edit top-left 3)save fig1 & edit dimensions/spacing etc
+
+def plot_cumulative_similarity(similarity_matrix_history_dict):
+    cumulative_similarity = []
+    n_bins = 100
+    cdf_prob_bins = np.arange(1., n_bins + 1.) / n_bins
+
+    for model_seed in similarity_matrix_history_dict:
+        similarity_matrix = similarity_matrix_history_dict[model_seed]['Output']
+
+        # extract all values below diagonal
+        similarity_matrix_idx = np.tril_indices_from(similarity_matrix, -1)
+        similarity = similarity_matrix[similarity_matrix_idx]
+
+        #remove nan values
+        invalid_idx = np.isnan(similarity)
+        similarity = similarity[~invalid_idx]
+
+        similarity = np.sort(similarity[:])
+        quantiles = [np.quantile(similarity, pi) for pi in cdf_prob_bins]
+        cumulative_similarity.append(quantiles)
+
+    cumulative_similarity = np.array(cumulative_similarity)
+    mean_similarity = np.mean(cumulative_similarity, axis=0)
+    SD = np.std(cumulative_similarity, axis=0)
+    SEM = SD / np.sqrt(cumulative_similarity.shape[0])
+
+    return mean_similarity, cdf_prob_bins, SD
+
+
+def plot_cumulative_selectivity(selectivity_history_dict):
+    cumulative_selectivity = []
+    n_bins = 100
+    cdf_prob_bins = np.arange(1., n_bins + 1.) / n_bins
+    for model_seed in selectivity_history_dict:
+        selectivity = selectivity_history_dict[model_seed]['Output']
+
+        selectivity = np.sort(selectivity[:])
+        quantiles = [np.quantile(selectivity, pi) for pi in cdf_prob_bins]
+        cumulative_selectivity.append(quantiles)
+
+    cumulative_selectivity = np.array(cumulative_selectivity)
+    mean_selectivity = np.mean(cumulative_selectivity, axis=0)
+
+    SD = np.std(cumulative_selectivity, axis=0)
+    SEM = SD / np.sqrt(cumulative_selectivity.shape[0])
+
+    return mean_selectivity, cdf_prob_bins, SD
+
+
+def plot_cumulative_sparsity(sparsity_history_dict):
+    cumulative_sparsity = []
+    n_bins = 100
+    cdf_prob_bins = np.arange(1., n_bins + 1.) / n_bins
+
+    for model_seed in sparsity_history_dict:
+        sparsity = sparsity_history_dict[model_seed]['Output']
+
+        sparsity = np.sort(sparsity[:])
+        quantiles = [np.quantile(sparsity, pi) for pi in cdf_prob_bins]
+        cumulative_sparsity.append(quantiles)
 
 def plot_figure2(num_units_history_dict,network_activity_history_dict, selectivity_history_dict, similarity_matrix_history_dict,
                  sparsity_history_dict,color_dict,model_seed='seed:1234'):
 
     fig, axes = plt.subplots(3, 3, figsize=(6, 6))
-    num_output_units = num_units_history_dict['Input-Output-lognormal'][model_seed]['Output']
 
     #Top row: network diagrams for FF, FB, FF+FB
     axes[0,0].axis('off')
     axes[0,1].axis('off')
     axes[0,2].axis('off')
 
-<<<<<<< HEAD
     #Middle left: activity heatmap for FF
     num_output_units_FF = num_units_history_dict['FF_Inh']['seed:1234']['Output']
     output_activity_FF_Inh = network_activity_history_dict['FF_Inh']['seed:1234']['Output']
@@ -401,32 +373,6 @@
     axes[1, 2].set_ylabel('Output Unit ID')
     axes[1, 2].set_title('FF+FB Output Activity')
     cbar = plt.colorbar(im9, ax=axes[1, 2])
-=======
-    #Middle row: activity heatmap for FF, FB, FF+FB
-    output_activity_uniform_dict = network_activity_history_dict['FF_Inh'][model_seed]['Output']
-    im1 = axes[1, 0].imshow(output_activity_uniform_dict.transpose(), aspect = 'auto', cmap='binary')
-    axes[1, 0].set_xticks(np.arange(0, num_output_units+1, num_output_units / 4))
-    axes[1, 0].set_yticks(np.arange(0, num_output_units + 1, num_output_units / 4))
-    axes[1, 0].set_xlabel('pattern ID')
-    axes[1, 0].set_ylabel('output unit ID')
-    cbar = plt.colorbar(im1, ax=axes[1, 0])
-
-    output_activity_uniform_dict = network_activity_history_dict['FB_Inh'][model_seed]['Output']
-    im2 = axes[1, 1].imshow(output_activity_uniform_dict.transpose(), aspect = 'auto', cmap='binary')
-    axes[1, 1].set_xticks(np.arange(0, num_output_units+1, num_output_units / 4))
-    axes[1, 1].set_yticks(np.arange(0, num_output_units + 1, num_output_units / 4))
-    axes[1, 1].set_xlabel('pattern ID')
-    axes[1, 1].set_ylabel('output unit ID')
-    cbar = plt.colorbar(im2, ax=axes[1, 1])
-
-    output_activity_uniform_dict = network_activity_history_dict['FF_Inh+FB_Inh'][model_seed]['Output']
-    im3 = axes[1, 2].imshow(output_activity_uniform_dict.transpose(), aspect = 'auto', cmap='binary')
-    axes[1, 2].set_xticks(np.arange(0, num_output_units+1, num_output_units / 4))
-    axes[1, 2].set_yticks(np.arange(0, num_output_units + 1, num_output_units / 4))
-    axes[1, 2].set_xlabel('pattern ID')
-    axes[1, 2].set_ylabel('output unit ID')
-    cbar = plt.colorbar(im3, ax=axes[1, 2])
->>>>>>> e7f366da
 
     #Bottom left: cumulative distribution for selectivity
     description_list = ['Input-Output-lognormal','FF_Inh','FB_Inh','FF_Inh+FB_Inh']
@@ -465,13 +411,8 @@
     axes[2,2].set_xlabel('# active units per pattern')
     axes[2,2].set_ylabel('cumulative probability')
 
-<<<<<<< HEAD
-    fig.tight_layout(w_pad=1.0, h_pad=2.0, rect=(0., 0., 1., 0.98))
-
-=======
     fig.suptitle('Figure 2')
     fig.tight_layout(w_pad=1.0, h_pad=2.0, rect=(0., 0., 1., 0.98))
->>>>>>> e7f366da
     sns.despine()
     plt.show()
 
@@ -587,11 +528,7 @@
     globals().update(locals())
 
     plot_figure1(num_units_history_dict, sparsity_history_dict, selectivity_history_dict, similarity_matrix_history_dict,
-<<<<<<< HEAD
-                  weight_history_dict, network_activity_history_dict)
-=======
                  weight_history_dict, network_activity_history_dict,color_dict)
->>>>>>> e7f366da
 
     plot_figure2(num_units_history_dict,network_activity_history_dict, selectivity_history_dict, similarity_matrix_history_dict,
                  sparsity_history_dict,color_dict)
